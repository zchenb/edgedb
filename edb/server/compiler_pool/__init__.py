#
# This source file is part of the EdgeDB open source project.
#
# Copyright 2016-present MagicStack Inc. and the EdgeDB authors.
#
# Licensed under the Apache License, Version 2.0 (the "License");
# you may not use this file except in compliance with the License.
# You may obtain a copy of the License at
#
#     http://www.apache.org/licenses/LICENSE-2.0
#
# Unless required by applicable law or agreed to in writing, software
# distributed under the License is distributed on an "AS IS" BASIS,
# WITHOUT WARRANTIES OR CONDITIONS OF ANY KIND, either express or implied.
# See the License for the specific language governing permissions and
# limitations under the License.
#


from __future__ import annotations

<<<<<<< HEAD
from .pool import AbstractPool, create_compiler_pool


__all__ = ("AbstractPool", "create_compiler_pool",)
=======
from .pool import create_compiler_pool, AbstractPool


__all__ = ('create_compiler_pool', 'AbstractPool')
>>>>>>> 41815771
<|MERGE_RESOLUTION|>--- conflicted
+++ resolved
@@ -19,14 +19,7 @@
 
 from __future__ import annotations
 
-<<<<<<< HEAD
-from .pool import AbstractPool, create_compiler_pool
-
-
-__all__ = ("AbstractPool", "create_compiler_pool",)
-=======
 from .pool import create_compiler_pool, AbstractPool
 
 
-__all__ = ('create_compiler_pool', 'AbstractPool')
->>>>>>> 41815771
+__all__ = ('create_compiler_pool', 'AbstractPool')