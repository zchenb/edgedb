#
# This source file is part of the EdgeDB open source project.
#
# Copyright 2016-present MagicStack Inc. and the EdgeDB authors.
#
# Licensed under the Apache License, Version 2.0 (the "License");
# you may not use this file except in compliance with the License.
# You may obtain a copy of the License at
#
#     http://www.apache.org/licenses/LICENSE-2.0
#
# Unless required by applicable law or agreed to in writing, software
# distributed under the License is distributed on an "AS IS" BASIS,
# WITHOUT WARRANTIES OR CONDITIONS OF ANY KIND, either express or implied.
# See the License for the specific language governing permissions and
# limitations under the License.
#


from __future__ import annotations
from typing import *

import dataclasses
import enum
import json
import logging
import os
import pathlib
import pickle
import re
import struct
import textwrap

from edb import buildmeta
from edb import errors

from edb import edgeql
from edb.ir import statypes
from edb.edgeql import ast as qlast

from edb.common import debug
from edb.common import devmode
from edb.common import retryloop
from edb.common import uuidgen

from edb.schema import ddl as s_ddl
from edb.schema import delta as sd
from edb.schema import functions as s_func
from edb.schema import modules as s_mod
from edb.schema import name as sn
from edb.schema import objects as s_obj
from edb.schema import reflection as s_refl
from edb.schema import schema as s_schema
from edb.schema import std as s_std
from edb.schema import types as s_types

from edb.server import args as edbargs
from edb.server import config
from edb.server import compiler as edbcompiler
from edb.server import defines as edbdef
from edb.server import pgcluster
from edb.server import pgcon

from edb.pgsql import common as pg_common
from edb.pgsql import dbops
from edb.pgsql import delta as delta_cmds
from edb.pgsql import metaschema
from edb.pgsql import params
from edb.pgsql import patches
from edb.pgsql.common import quote_ident as qi
from edb.pgsql.common import quote_literal as ql

from edgedb import scram

if TYPE_CHECKING:
    import uuid


logger = logging.getLogger('edb.server')
STDLIB_CACHE_FILE_NAME = 'backend-stdlib.pickle'


class ClusterMode(enum.IntEnum):
    pristine = 0
    regular = 1
    single_role = 2
    single_database = 3


_T = TypeVar("_T")


# A simple connection proxy that reconnects and retries queries
# on connection errors.  Helps defeat flaky connections and/or
# flaky Postgres servers (Digital Ocean managed instances are
# one example that has a weird setup that crashes a helper
# process when we bootstrap, breaking other connections).
class PGConnectionProxy:
    def __init__(
        self,
        cluster: pgcluster.BaseCluster,
        dbname: Optional[str] = None,
        log_listener: Optional[Callable[[str, str], None]] = None,
    ):
        self._conn: Optional[pgcon.PGConnection] = None
        self._cluster = cluster
        self._dbname = dbname
        self._log_listener = log_listener or _pg_log_listener

    async def connect(self) -> None:
        if self._conn is not None:
            self._conn.terminate()

        if self._dbname:
            self._conn = await self._cluster.connect(database=self._dbname)
        else:
            self._conn = await self._cluster.connect()

        if self._log_listener is not None:
            self._conn.add_log_listener(self._log_listener)

    def _on_retry(self, exc: Optional[BaseException]) -> None:
        logger.warning(
            f'Retrying bootstrap SQL query due to connection error: '
            f'{type(exc)}({exc})',
        )
        self.terminate()

    async def _retry_conn_errors(
        self,
        task: Callable[[], Awaitable[_T]],
    ) -> _T:
        rloop = retryloop.RetryLoop(
            backoff=retryloop.exp_backoff(),
            timeout=5.0,
            ignore=(
                ConnectionError,
                pgcon.BackendConnectionError,
            ),
            retry_cb=self._on_retry,
        )
        async for iteration in rloop:
            async with iteration:
                if self._conn is None:
                    await self.connect()
                result = await task()

        return result

    async def sql_execute(self, sql: bytes | tuple[bytes, ...]) -> None:
        async def _task() -> None:
            assert self._conn is not None
            await self._conn.sql_execute(sql)
        return await self._retry_conn_errors(_task)

    async def sql_fetch(
        self,
        sql: bytes | tuple[bytes, ...],
        *,
        args: tuple[bytes, ...] | list[bytes] = (),
    ) -> list[tuple[bytes, ...]]:
        async def _task() -> list[tuple[bytes, ...]]:
            assert self._conn is not None
            return await self._conn.sql_fetch(sql, args=args)
        return await self._retry_conn_errors(_task)

    async def sql_fetch_val(
        self,
        sql: bytes,
        *,
        args: tuple[bytes, ...] | list[bytes] = (),
    ) -> bytes:
        async def _task() -> bytes:
            assert self._conn is not None
            return await self._conn.sql_fetch_val(sql, args=args)
        return await self._retry_conn_errors(_task)

    async def sql_fetch_col(
        self,
        sql: bytes,
        *,
        args: tuple[bytes, ...] | list[bytes] = (),
    ) -> list[bytes]:
        async def _task() -> list[bytes]:
            assert self._conn is not None
            return await self._conn.sql_fetch_col(sql, args=args)
        return await self._retry_conn_errors(_task)

    def terminate(self) -> None:
        if self._conn is not None:
            self._conn.terminate()
            self._conn = None


@dataclasses.dataclass
class BootstrapContext:

    cluster: pgcluster.BaseCluster
    conn: PGConnectionProxy
    args: edbargs.ServerConfig
    mode: Optional[ClusterMode] = None


async def _execute(conn, query):
    return await metaschema.execute_sql_script(conn, query)


async def _execute_block(conn, block: dbops.SQLBlock) -> None:

    if not block.is_transactional():
        stmts = block.get_statements()
    else:
        stmts = [block.to_string()]

    for stmt in stmts:
        await _execute(conn, stmt)


async def _execute_edgeql_ddl(
    schema: s_schema.Schema_T,
    ddltext: str,
    stdmode: bool = True,
) -> s_schema.Schema_T:
    context = sd.CommandContext(stdmode=stdmode)

    for ddl_cmd in edgeql.parse_block(ddltext):
        assert isinstance(ddl_cmd, qlast.DDLCommand)
        delta_command = s_ddl.delta_from_ddl(
            ddl_cmd, modaliases={}, schema=schema, stdmode=stdmode)

        schema = delta_command.apply(schema, context)  # type: ignore

    return schema


async def _ensure_edgedb_supergroup(
    ctx: BootstrapContext,
    role_name: str,
    *,
    member_of: Iterable[str] = (),
    members: Iterable[str] = (),
) -> None:
    member_of = set(member_of)
    backend_params = ctx.cluster.get_runtime_params()
    superuser_role = backend_params.instance_params.base_superuser
    if superuser_role:
        # If the cluster is exposing an explicit superuser role,
        # become a member of that instead of creating a superuser
        # role directly.
        member_of.add(superuser_role)

    pg_role_name = ctx.cluster.get_role_name(role_name)

    role = dbops.Role(
        name=pg_role_name,
        superuser=backend_params.has_superuser_access,
        allow_login=False,
        allow_createdb=True,
        allow_createrole=True,
        membership=member_of,
        members=members,
    )

    create_role = dbops.CreateRole(
        role,
        neg_conditions=[dbops.RoleExists(pg_role_name)],
    )

    block = dbops.PLTopBlock()
    create_role.generate(block)

    await _execute_block(ctx.conn, block)


async def _ensure_edgedb_role(
    ctx: BootstrapContext,
    role_name: str,
    *,
    superuser: bool = False,
    builtin: bool = False,
    objid: Optional[uuid.UUID] = None,
) -> uuid.UUID:
    member_of = set()
    if superuser:
        member_of.add(edbdef.EDGEDB_SUPERGROUP)

    if objid is None:
        objid = uuidgen.uuid1mc()

    members = set()
    login_role = ctx.cluster.get_connection_params().user
    sup_role = ctx.cluster.get_role_name(edbdef.EDGEDB_SUPERUSER)
    if login_role != sup_role:
        members.add(login_role)

    backend_params = ctx.cluster.get_runtime_params()
    pg_role_name = ctx.cluster.get_role_name(role_name)
    role = dbops.Role(
        name=pg_role_name,
        superuser=superuser and backend_params.has_superuser_access,
        allow_login=True,
        allow_createdb=True,
        allow_createrole=True,
        membership=[ctx.cluster.get_role_name(m) for m in member_of],
        members=members,
        metadata=dict(
            id=str(objid),
            name=role_name,
            tenant_id=backend_params.tenant_id,
            builtin=builtin,
        ),
    )

    create_role = dbops.CreateRole(
        role,
        neg_conditions=[dbops.RoleExists(pg_role_name)],
    )

    block = dbops.PLTopBlock()
    create_role.generate(block)

    await _execute_block(ctx.conn, block)

    return objid


async def _get_cluster_mode(ctx: BootstrapContext) -> ClusterMode:
    backend_params = ctx.cluster.get_runtime_params()
    tenant_id = backend_params.tenant_id

    # First, check the existence of EDGEDB_SUPERGROUP - the role which is
    # usually created at the beginning of bootstrap.
    is_default_tenant = tenant_id == buildmeta.get_default_tenant_id()
    ignore_others = is_default_tenant and ctx.args.ignore_other_tenants
    if is_default_tenant:
        result = await ctx.conn.sql_fetch_col(
            b"""
            SELECT
                r.rolname
            FROM
                pg_catalog.pg_roles AS r
            WHERE
                r.rolname LIKE ('%' || $1)
            """,
            args=[
                edbdef.EDGEDB_SUPERGROUP.encode("utf-8"),
            ],
        )
    else:
        result = await ctx.conn.sql_fetch_col(
            b"""
            SELECT
                r.rolname
            FROM
                pg_catalog.pg_roles AS r
            WHERE
                r.rolname = $1
            """,
            args=[
                ctx.cluster.get_role_name(
                    edbdef.EDGEDB_SUPERGROUP).encode("utf-8"),
            ],
        )

    if result:
        if not ignore_others:
            # Either our tenant slot is occupied, or there is
            # a default tenant present.
            return ClusterMode.regular

        # We were explicitly asked to ignore the other default tenant,
        # so check specifically if our tenant slot is occupied and ignore
        # the others.
        # This mode is used for in-place upgrade.
        for rolname in result:
            other_tenant_id = rolname[: -(len(edbdef.EDGEDB_SUPERGROUP) + 1)]
            if other_tenant_id == tenant_id.encode("utf-8"):
                return ClusterMode.regular

    # Then, check if the current database was bootstrapped in single-db mode.
    has_instdata = await ctx.conn.sql_fetch_val(
        b'''
            SELECT
                tablename
            FROM
                pg_catalog.pg_tables
            WHERE
                schemaname = 'edgedbinstdata'
                AND tablename = 'instdata'
        ''',
    )
    if has_instdata:
        return ClusterMode.single_database

    # At last, check for single-role-bootstrapped instance by trying to find
    # the EdgeDB System DB with the assumption that we are not running in
    # single-db mode. If not found, this is a pristine backend cluster.
    if is_default_tenant:
        result = await ctx.conn.sql_fetch_col(
            b'''
                SELECT datname
                FROM pg_database
                WHERE datname LIKE '%' || $1
            ''',
            args=(
                edbdef.EDGEDB_SYSTEM_DB.encode("utf-8"),
            ),
        )
    else:
        result = await ctx.conn.sql_fetch_col(
            b'''
                SELECT datname
                FROM pg_database
                WHERE datname = $1
            ''',
            args=(
                ctx.cluster.get_db_name(
                    edbdef.EDGEDB_SYSTEM_DB).encode("utf-8"),
            ),
        )

    if result:
        if not ignore_others:
            # Either our tenant slot is occupied, or there is
            # a default tenant present.
            return ClusterMode.single_role

        # We were explicitly asked to ignore the other default tenant,
        # so check specifically if our tenant slot is occupied and ignore
        # the others.
        # This mode is used for in-place upgrade.
        for dbname in result:
            other_tenant_id = dbname[: -(len(edbdef.EDGEDB_SYSTEM_DB) + 1)]
            if other_tenant_id == tenant_id.encode("utf-8"):
                return ClusterMode.single_role

    return ClusterMode.pristine


async def _create_edgedb_template_database(
    ctx: BootstrapContext,
) -> uuid.UUID:
    backend_params = ctx.cluster.get_runtime_params()
    have_c_utf8 = backend_params.has_c_utf8_locale

    logger.info('Creating template database...')
    block = dbops.SQLBlock()
    dbid = uuidgen.uuid1mc()
    db = dbops.Database(
        ctx.cluster.get_db_name(edbdef.EDGEDB_TEMPLATE_DB),
        owner=ctx.cluster.get_role_name(edbdef.EDGEDB_SUPERUSER),
        is_template=True,
        lc_collate='C',
        lc_ctype='C.UTF-8' if have_c_utf8 else 'en_US.UTF-8',
        encoding='UTF8',
        metadata=dict(
            id=str(dbid),
            tenant_id=backend_params.tenant_id,
            name=edbdef.EDGEDB_TEMPLATE_DB,
            builtin=True,
        ),
    )

    dbops.CreateDatabase(db, template='template0').generate(block)
    await _execute_block(ctx.conn, block)
    return dbid


async def _store_static_bin_cache_conn(
    conn: metaschema.PGConnection,
    key: str,
    data: bytes,
) -> None:

    text = f"""\
        INSERT INTO edgedbinstdata.instdata (key, bin)
        VALUES(
            {pg_common.quote_literal(key)},
            {pg_common.quote_bytea_literal(data)}::bytea
        )
    """

    await _execute(conn, text)


async def _store_static_bin_cache(
    ctx: BootstrapContext,
    key: str,
    data: bytes,
) -> None:
    await _store_static_bin_cache_conn(ctx.conn, key, data)


async def _store_static_text_cache(
    ctx: BootstrapContext,
    key: str,
    data: str,
) -> None:

    text = f"""\
        INSERT INTO edgedbinstdata.instdata (key, text)
        VALUES(
            {pg_common.quote_literal(key)},
            {pg_common.quote_literal(data)}::text
        )
    """

    await _execute(ctx.conn, text)


async def _store_static_json_cache(
    ctx: BootstrapContext,
    key: str,
    data: str,
) -> None:

    text = f"""\
        INSERT INTO edgedbinstdata.instdata (key, json)
        VALUES(
            {pg_common.quote_literal(key)},
            {pg_common.quote_literal(data)}::jsonb
        )
    """

    await _execute(ctx.conn, text)


def _process_delta_params(delta, schema, params):
    """Adapt and process the delta command."""

    if debug.flags.delta_plan:
        debug.header('Delta Plan')
        debug.dump(delta, schema=schema)

    context = sd.CommandContext()
    context.stdmode = True

    if not delta.canonical:
        # Canonicalize
        sd.apply(delta, schema=schema)

    delta = delta_cmds.CommandMeta.adapt(delta)
    context = sd.CommandContext(
        stdmode=True,
        backend_runtime_params=params,
    )
    schema = sd.apply(delta, schema=schema, context=context)

    if debug.flags.delta_pgsql_plan:
        debug.header('PgSQL Delta Plan')
        debug.dump(delta, schema=schema)

    return schema, delta


def _process_delta(ctx, delta, schema):
    """Adapt and process the delta command."""
    return _process_delta_params(
        delta, schema, ctx.cluster.get_runtime_params()
    )


def compile_bootstrap_script(
    compiler: edbcompiler.Compiler,
    schema: s_schema.Schema,
    eql: str,
    *,
    expected_cardinality_one: bool = False,
    output_format: edbcompiler.OutputFormat = edbcompiler.OutputFormat.JSON,
) -> Tuple[s_schema.Schema, str]:

    ctx = edbcompiler.new_compiler_context(
        compiler_state=compiler.state,
        user_schema=schema,
        expected_cardinality_one=expected_cardinality_one,
        json_parameters=True,
        output_format=output_format,
        bootstrap_mode=True,
    )

    return edbcompiler.compile_edgeql_script(ctx, eql)


def compile_single_query(
    eql: str,
    compilerctx: edbcompiler.CompileContext,
) -> str:
    ql_source = edgeql.Source.from_string(eql)
    units = edbcompiler.compile(ctx=compilerctx, source=ql_source).units
    assert len(units) == 1 and len(units[0].sql) == 1
    return units[0].sql[0].decode()


def _get_all_subcommands(
    cmd: sd.Command, type: Optional[Type[sd.Command]] = None
) -> list[sd.Command]:
    cmds = []

    def go(cmd):
        if not type or isinstance(cmd, type):
            cmds.append(cmd)
        for sub in cmd.get_subcommands():
            go(sub)

    go(cmd)
    return cmds


def _get_schema_object_ids(delta: sd.Command) -> Mapping[
        Tuple[sn.Name, Optional[str]], uuid.UUID]:
    schema_object_ids = {}
    for cmd in _get_all_subcommands(delta, sd.CreateObject):
        assert isinstance(cmd, sd.CreateObject)
        mcls = cmd.get_schema_metaclass()
        if issubclass(mcls, s_obj.QualifiedObject):
            qlclass = None
        else:
            qlclass = mcls.get_ql_class_or_die()

        id = cmd.get_attribute_value('id')
        schema_object_ids[cmd.classname, qlclass] = id

        # backend_name in callables is a lot *like* an id, in that it gets
        # randomly generated and needs to match between things.
        if isinstance(cmd, s_func.CreateCallableObject):
            backend_name = cmd.get_attribute_value('backend_name')
            if backend_name:
                schema_object_ids[
                    cmd.classname, f'{qlclass}-backend_name'] = backend_name

    return schema_object_ids


def prepare_repair_patch(
    stdschema: s_schema.Schema,
    reflschema: s_schema.Schema,
    userschema: s_schema.Schema,
    globalschema: s_schema.Schema,
    schema_class_layout: s_refl.SchemaClassLayout,
    backend_params: params.BackendRuntimeParams,
    config: Any,
) -> tuple[bytes, ...]:
    compiler = edbcompiler.new_compiler(
        std_schema=stdschema,
        reflection_schema=reflschema,
        schema_class_layout=schema_class_layout
    )

    compilerctx = edbcompiler.new_compiler_context(
        compiler_state=compiler.state,
        global_schema=globalschema,
        user_schema=userschema,
    )
    res = edbcompiler.repair_schema(compilerctx)
    if not res:
        return ()
    sql, _, _ = res

    return sql


def prepare_patch(
    num: int,
    kind: str,
    patch: str,
    schema: s_schema.Schema,
    reflschema: s_schema.Schema,
    schema_class_layout: s_refl.SchemaClassLayout,
    backend_params: params.BackendRuntimeParams,
) -> tuple[tuple[str, ...], tuple[str, ...], dict[str, Any], bool]:
    val = f'{pg_common.quote_literal(json.dumps(num + 1))}::jsonb'
    # TODO: This is an INSERT because 2.0 shipped without num_patches.
    # We can just make this an UPDATE for 3.0
    update = f"""\
        INSERT INTO edgedbinstdata.instdata (key, json)
        VALUES('num_patches', {val})
        ON CONFLICT (key)
        DO UPDATE SET json = {val};
    """

    # Pure SQL patches are simple
    if kind == 'sql':
        return (patch, update), (), {}, False

    # metaschema-sql: just recreate a function from metaschema
    if kind == 'metaschema-sql':
        func = getattr(metaschema, patch)
        create = dbops.CreateFunction(func(), or_replace=True)
        block = dbops.PLTopBlock()
        create.generate(block)
        return (block.to_string(), update), (), {}, False

    if kind == 'repair':
        assert not patch
        return (update,), (), {}, True

    # EdgeQL and reflection schema patches need to be compiled.
    current_block = dbops.PLTopBlock()
    preblock = current_block.add_block()
    subblock = current_block.add_block()

    std_plans = []

    updates: dict[str, Any] = {}

    global_schema_update = kind == 'ext-pkg'

    if kind == 'ext-pkg':
        patch = s_std.get_std_module_text(sn.UnqualName(f'ext/{patch}'))

    if (
        kind == 'edgeql'
        or kind == 'ext-pkg'
        or kind.startswith('edgeql+schema')
    ):
        for ddl_cmd in edgeql.parse_block(patch):
            assert isinstance(ddl_cmd, qlast.DDLCommand)
            # First apply it to the regular schema, just so we can update
            # stdschema
            delta_command = s_ddl.delta_from_ddl(
                ddl_cmd, modaliases={}, schema=schema, stdmode=True)
            schema, _ = _process_delta_params(
                delta_command, schema, backend_params)

            # We need to extract all ids of new objects created when
            # applying it to the regular schema, so that we can make sure
            # to use the same ids in the reflschema.
            schema_object_ids = _get_schema_object_ids(delta_command)

            # Then apply it to the reflschema, which we will use to drive
            # the actual table updating.
            delta_command = s_ddl.delta_from_ddl(
                ddl_cmd, modaliases={}, schema=reflschema,
                schema_object_ids=schema_object_ids, stdmode=True)
            reflschema, plan = _process_delta_params(
                delta_command, reflschema, backend_params)
            std_plans.append(delta_command)
            plan.generate(subblock)
    else:
        raise AssertionError(f'unknown patch type {kind}')

    if kind.startswith('edgeql+schema'):
        # If we are modifying the schema layout, we need to rerun
        # generate_structure to collect schema changes not reflected
        # in the public schema and to discover the new introspection
        # query.
        reflection = s_refl.generate_structure(
            reflschema, make_funcs=False,
        )

        reflschema, plan = _process_delta_params(
            reflection.intro_schema_delta, reflschema, backend_params)
        plan.generate(subblock)

        compiler = edbcompiler.new_compiler(
            std_schema=schema,
            reflection_schema=reflschema,
            schema_class_layout=schema_class_layout
        )

        local_intro_sql, global_intro_sql = _compile_intro_queries_stdlib(
            compiler=compiler,
            user_schema=reflschema,
            reflection=reflection,
        )

        updates.update(dict(
            classlayout=reflection.class_layout,
            local_intro_query=local_intro_sql.encode('utf-8'),
            global_intro_query=global_intro_sql.encode('utf-8'),
        ))

        # This part is wildly hinky
        # We need to delete all the support views and recreate them at the end
        support_view_commands = dbops.CommandGroup()
        support_view_commands.add_commands([
            dbops.CreateView(view)
            for view in metaschema._generate_schema_alias_views(
                reflschema, sn.UnqualName('schema')
            ) + metaschema._generate_schema_alias_views(
                reflschema, sn.UnqualName('sys')
            )
        ])
        support_view_commands.add_commands(
            metaschema._generate_sql_information_schema())

        for cv in reversed(list(support_view_commands)):
            dv: Any
            if isinstance(cv, dbops.CreateView):
                dv = dbops.DropView(
                    cv.view.name,
                    conditions=[dbops.ViewExists(cv.view.name)],
                )
            elif isinstance(cv, dbops.CreateFunction):
                dv = dbops.DropFunction(
                    cv.function.name,
                    args=cv.function.args or (),
                    has_variadic=bool(cv.function.has_variadic),
                    if_exists=True,
                )
            else:
                raise AssertionError(f'unsupported support view command {cv}')
            dv.generate(preblock)

        # We want to limit how much unconditional work we do, so only recreate
        # extension views if requested.
        if '+exts' in kind:
            for extview in metaschema._generate_extension_views(reflschema):
                support_view_commands.add_command(
                    dbops.CreateView(extview, or_replace=True))

        # Similarly, only do config system updates if requested.
        if '+config' in kind:
<<<<<<< HEAD
            config_spec = config.load_spec_from_schema(schema)
            (
                sysqueries,
                report_configs_typedesc_1_0,
                report_configs_typedesc_2_0,
            ) = compile_sys_queries(
                reflschema,
                compiler,
                config_spec,
            )

            updates.update(dict(
                sysqueries=json.dumps(sysqueries).encode('utf-8'),
                report_configs_typedesc_1_0=report_configs_typedesc_1_0,
                report_configs_typedesc_2_0=report_configs_typedesc_2_0,
                configspec=config.spec_to_json(config_spec).encode('utf-8'),
            ))

=======
>>>>>>> a2e3a354
            support_view_commands.add_command(
                metaschema.get_config_views(schema))

        # Though we always update the instdata for the config system,
        # because it is currently the most convenient way to make sure
        # all the versioned fields get updated.
        config_spec = config.load_spec_from_schema(schema)
        (
            sysqueries,
            report_configs_typedesc_1_0,
            report_configs_typedesc_2_0,
        ) = _compile_sys_queries(
            reflschema,
            compiler,
            config_spec,
        )
        updates.update(dict(
            sysqueries=sysqueries.encode('utf-8'),
            report_configs_typedesc_1_0=report_configs_typedesc_1_0,
            report_configs_typedesc_2_0=report_configs_typedesc_2_0,
            configspec=config.spec_to_json(config_spec).encode('utf-8'),
        ))

    compiler = edbcompiler.new_compiler(
        std_schema=schema,
        reflection_schema=reflschema,
        schema_class_layout=schema_class_layout
    )

    compilerctx = edbcompiler.new_compiler_context(
        compiler_state=compiler.state,
        user_schema=reflschema,
        bootstrap_mode=True,
    )

    for std_plan in std_plans:
        edbcompiler.compile_schema_storage_in_delta(
            ctx=compilerctx,
            delta=std_plan,
            block=subblock,
        )

    patch = current_block.to_string()

    if debug.flags.delta_execute:
        debug.header('Patch Script')
        debug.dump_code(patch, lexer='sql')

    if not global_schema_update:
        updates.update(dict(
            stdschema=schema,
            reflschema=reflschema,
        ))

    bins = (
        'stdschema', 'reflschema', 'global_schema', 'classlayout',
        'report_configs_typedesc',
    )
    rawbin = (
        'report_configs_typedesc',
    )
    jsons = (
        'sysqueries', 'configspec',
    )
    # This is unversioned because it is consumed by a function in metaschema.
    # (And only by a function in metaschema.)
    unversioned = (
        'configspec',
    )
    # Just for the system database, we need to update the cached pickle
    # of everything.
    version_key = patches.get_version_key(num + 1)
    sys_updates: tuple[str, ...] = ()

    spatches: tuple[str, ...] = (patch,)
    for k, v in updates.items():
        key = f"'{k}{version_key}'" if k not in unversioned else f"'{k}'"
        if k in bins:
            if k not in rawbin:
                v = pickle.dumps(v, protocol=pickle.HIGHEST_PROTOCOL)
            val = f'{pg_common.quote_bytea_literal(v)}::bytea'
            sys_updates += (f'''
                INSERT INTO edgedbinstdata.instdata (key, bin)
                VALUES({key}, {val})
                ON CONFLICT (key)
                DO UPDATE SET bin = {val};
            ''',)
        else:
            typ, col = ('jsonb', 'json') if k in jsons else ('text', 'text')
            val = f'{pg_common.quote_literal(v.decode("utf-8"))}::{typ}'
            sys_updates += (f'''
                INSERT INTO edgedbinstdata.instdata (key, {col})
                VALUES({key}, {val})
                ON CONFLICT (key)
                DO UPDATE SET {col} = {val};
            ''',)
        if k in unversioned:
            spatches += (sys_updates[-1],)

    # If we're updating the global schema (for extension packages,
    # perhaps), only run the script once, on the system connection.
    # Since the state is global, we only should update it once.
    regular_updates: tuple[str, ...]
    if global_schema_update:
        regular_updates = (update,)
        sys_updates = (patch,) + sys_updates
    else:
        regular_updates = spatches + (update,)

    return regular_updates, sys_updates, updates, False


class StdlibBits(NamedTuple):

    #: User-visible std.
    stdschema: s_schema.Schema
    #: Shadow extended schema for reflection..
    reflschema: s_schema.Schema
    #: Standard portion of the global schema
    global_schema: s_schema.Schema
    #: SQL text of the procedure to initialize `std` in Postgres.
    sqltext: str
    #: A set of ids of all types in std.
    types: Set[uuid.UUID]
    #: Schema class reflection layout.
    classlayout: Dict[Type[s_obj.Object], s_refl.SchemaTypeLayout]
    #: Schema introspection SQL query.
    local_intro_query: str
    #: Global object introspection SQL query.
    global_intro_query: str


async def _make_stdlib(
    ctx: BootstrapContext,
    testmode: bool,
    global_ids: Mapping[str, uuid.UUID],
) -> StdlibBits:
    schema: s_schema.Schema = s_schema.ChainedSchema(
        s_schema.FlatSchema(),
        s_schema.FlatSchema(),
        s_schema.FlatSchema(),
    )
    schema, _ = s_mod.Module.create_in_schema(
        schema,
        name=sn.UnqualName('__derived__'),
    )

    current_block = dbops.PLTopBlock()

    std_texts = []
    for modname in s_schema.STD_SOURCES:
        std_texts.append(s_std.get_std_module_text(modname))

    if testmode:
        for modname in s_schema.TESTMODE_SOURCES:
            std_texts.append(s_std.get_std_module_text(modname))

    ddl_text = '\n'.join(std_texts)
    types: Set[uuid.UUID] = set()
    std_plans: List[sd.Command] = []

    for ddl_cmd in edgeql.parse_block(ddl_text):
        assert isinstance(ddl_cmd, qlast.DDLCommand)
        delta_command = s_ddl.delta_from_ddl(
            ddl_cmd, modaliases={}, schema=schema, stdmode=True)

        # Apply and adapt delta, build native delta plan, which
        # will also update the schema.
        schema, plan = _process_delta(ctx, delta_command, schema)
        std_plans.append(delta_command)

        types.update(plan.new_types)
        plan.generate(current_block)

    _, schema_version = s_std.make_schema_version(schema)
    schema, plan = _process_delta(ctx, schema_version, schema)
    std_plans.append(schema_version)
    plan.generate(current_block)

    stdglobals = '\n'.join([
        f'''CREATE SUPERUSER ROLE {edbdef.EDGEDB_SUPERUSER} {{
            SET id := <uuid>'{global_ids[edbdef.EDGEDB_SUPERUSER]}'
        }};''',
    ])

    schema = await _execute_edgeql_ddl(schema, stdglobals)

    _, global_schema_version = s_std.make_global_schema_version(schema)
    schema, plan = _process_delta(ctx, global_schema_version, schema)
    std_plans.append(global_schema_version)
    plan.generate(current_block)

    reflection = s_refl.generate_structure(schema)
    reflschema, reflplan = _process_delta(
        ctx, reflection.intro_schema_delta, schema)

    # Any collection types that made it into reflschema need to get
    # to get pulled back into the stdschema, or else they will be in
    # an inconsistent state.
    for obj in reflschema.get_objects(type=s_types.Collection):
        if not schema.has_object(obj.id):
            delta = sd.DeltaRoot()
            delta.add(obj.as_shell(reflschema).as_create_delta(reflschema))
            schema = delta.apply(schema, sd.CommandContext())
    assert isinstance(schema, s_schema.ChainedSchema)

    assert current_block is not None
    reflplan.generate(current_block)
    subblock = current_block.add_block()

    compiler = edbcompiler.new_compiler(
        std_schema=schema.get_top_schema(),
        reflection_schema=reflschema.get_top_schema(),
        schema_class_layout=reflection.class_layout,  # type: ignore
    )

    backend_runtime_params = ctx.cluster.get_runtime_params()
    compilerctx = edbcompiler.new_compiler_context(
        compiler_state=compiler.state,
        user_schema=reflschema.get_top_schema(),
        global_schema=schema.get_global_schema(),
        bootstrap_mode=True,
        backend_runtime_params=backend_runtime_params,
    )

    for std_plan in std_plans:
        edbcompiler.compile_schema_storage_in_delta(
            ctx=compilerctx,
            delta=std_plan,
            block=subblock,
        )

    compilerctx = edbcompiler.new_compiler_context(
        compiler_state=compiler.state,
        user_schema=reflschema.get_top_schema(),
        global_schema=schema.get_global_schema(),
        bootstrap_mode=True,
        internal_schema_mode=True,
        backend_runtime_params=backend_runtime_params,
    )
    edbcompiler.compile_schema_storage_in_delta(
        ctx=compilerctx,
        delta=reflection.intro_schema_delta,
        block=subblock,
    )

    sqltext = current_block.to_string()

    local_intro_sql, global_intro_sql = _compile_intro_queries_stdlib(
        compiler=compiler,
        user_schema=reflschema.get_top_schema(),
        global_schema=schema.get_global_schema(),
        reflection=reflection,
    )

    return StdlibBits(
        stdschema=schema.get_top_schema(),
        reflschema=reflschema.get_top_schema(),
        global_schema=schema.get_global_schema(),
        sqltext=sqltext,
        types=types,
        classlayout=reflection.class_layout,
        local_intro_query=local_intro_sql,
        global_intro_query=global_intro_sql,
    )


async def _amend_stdlib(
    ctx: BootstrapContext,
    ddl_text: str,
    stdlib: StdlibBits,
) -> Tuple[StdlibBits, str]:
    schema = stdlib.stdschema
    reflschema = stdlib.reflschema

    topblock = dbops.PLTopBlock()
    plans = []

    context = sd.CommandContext()
    context.stdmode = True

    for ddl_cmd in edgeql.parse_block(ddl_text):
        assert isinstance(ddl_cmd, qlast.DDLCommand)
        delta_command = s_ddl.delta_from_ddl(
            ddl_cmd, modaliases={}, schema=schema, stdmode=True)

        # Apply and adapt delta, build native delta plan, which
        # will also update the schema.
        schema, plan = _process_delta(ctx, delta_command, schema)
        reflschema = delta_command.apply(reflschema, context)
        plan.generate(topblock)
        plans.append(plan)

    compiler = edbcompiler.new_compiler(
        std_schema=schema,
        reflection_schema=reflschema,
        schema_class_layout=stdlib.classlayout,  # type: ignore
    )

    compilerctx = edbcompiler.new_compiler_context(
        compiler_state=compiler.state,
        user_schema=schema
    )
    for plan in plans:
        edbcompiler.compile_schema_storage_in_delta(
            ctx=compilerctx,
            delta=plan,
            block=topblock,
        )

    sqltext = topblock.to_string()

    return stdlib._replace(stdschema=schema, reflschema=reflschema), sqltext


def _compile_intro_queries_stdlib(
    *,
    compiler: edbcompiler.Compiler,
    user_schema: s_schema.Schema,
    global_schema: s_schema.Schema=s_schema.FlatSchema(),
    reflection: s_refl.SchemaReflectionParts,
) -> Tuple[str, str]:
    compilerctx = edbcompiler.new_compiler_context(
        compiler_state=compiler.state,
        user_schema=user_schema,
        global_schema=global_schema,
        schema_reflection_mode=True,
        output_format=edbcompiler.OutputFormat.JSON_ELEMENTS,
    )

    # The introspection query bits are returned in chunks
    # because it's a large UNION and we currently generate SQL
    # that is much harder for Postgres to plan as opposed to a
    # straight flat UNION.
    sql_intro_local_parts = []
    sql_intro_global_parts = []
    for intropart in reflection.local_intro_parts:
        sql_intro_local_parts.append(
            compile_single_query(
                intropart,
                compilerctx=compilerctx,
            ),
        )

    for intropart in reflection.global_intro_parts:
        sql_intro_global_parts.append(
            compile_single_query(
                intropart,
                compilerctx=compilerctx,
            ),
        )

    local_intro_sql = ' UNION ALL '.join(sql_intro_local_parts)
    local_intro_sql = f'''
        WITH intro(c) AS ({local_intro_sql})
        SELECT json_agg(intro.c) FROM intro
    '''

    global_intro_sql = ' UNION ALL '.join(sql_intro_global_parts)
    global_intro_sql = f'''
        WITH intro(c) AS ({global_intro_sql})
        SELECT json_agg(intro.c) FROM intro
    '''

    return local_intro_sql, global_intro_sql


def _calculate_src_hash() -> bytes:
    return buildmeta.hash_dirs(
        buildmeta.get_cache_src_dirs(), extra_files=[__file__],
    )


def _get_cache_dir() -> pathlib.Path | None:
    if specified_cache_dir := os.environ.get('_EDGEDB_WRITE_DATA_CACHE_TO'):
        return pathlib.Path(specified_cache_dir)
    else:
        return None


def read_data_cache(
    file_name: str,
    pickled: bool,
    *,
    src_hash: bytes | None = None,
    cache_dir: pathlib.Path | None = None,
) -> Any:
    if src_hash is None:
        src_hash = _calculate_src_hash()
    if cache_dir is None:
        cache_dir = _get_cache_dir()
    return buildmeta.read_data_cache(
        src_hash, file_name, source_dir=cache_dir, pickled=pickled)


async def _init_stdlib(
    ctx: BootstrapContext,
    testmode: bool,
    global_ids: Mapping[str, uuid.UUID],
) -> Tuple[StdlibBits, config.Spec, edbcompiler.Compiler]:
    in_dev_mode = devmode.is_in_dev_mode()
    conn = ctx.conn
    cluster = ctx.cluster

    tpldbdump_cache = 'backend-tpldbdump.sql'
    src_hash = _calculate_src_hash()
    cache_dir = _get_cache_dir()

    stdlib = read_data_cache(
        STDLIB_CACHE_FILE_NAME,
        pickled=True,
        src_hash=src_hash,
        cache_dir=cache_dir,
    )
    tpldbdump = read_data_cache(
        tpldbdump_cache,
        pickled=False,
        src_hash=src_hash,
        cache_dir=cache_dir,
    )

    if stdlib is None:
        logger.info('Compiling the standard library...')
        stdlib = await _make_stdlib(ctx, in_dev_mode or testmode, global_ids)

    logger.info('Creating the necessary PostgreSQL extensions...')
    backend_params = cluster.get_runtime_params()
    await metaschema.create_pg_extensions(conn, backend_params)

    config_spec = config.load_spec_from_schema(stdlib.stdschema)
    config.set_settings(config_spec)

    if tpldbdump is None:
        logger.info('Populating internal SQL structures...')
        await metaschema.bootstrap(conn, config_spec)
        logger.info('Executing the standard library...')
        await _execute(conn, stdlib.sqltext)

        if in_dev_mode or cache_dir:
            tpl_db_name = edbdef.EDGEDB_TEMPLATE_DB
            tpl_pg_db_name = cluster.get_db_name(tpl_db_name)
            tpl_pg_db_name_dyn = (
                f"edgedb.get_database_backend_name({ql(tpl_db_name)})")
            tpldbdump = await cluster.dump_database(
                tpl_pg_db_name,
                exclude_schemas=[
                    'edgedbinstdata',
                    'edgedbext',
                    backend_params.instance_params.ext_schema,
                ],
                dump_object_owners=False,
            )

            # Excluding the "edgedbext" schema above apparently
            # doesn't apply to extensions created in that schema,
            # so we have to resort to commenting out extension
            # statements in the dump.
            tpldbdump = re.sub(
                rb'^(CREATE|COMMENT ON) EXTENSION.*$',
                rb'-- \g<0>',
                tpldbdump,
                flags=re.MULTILINE,
            )

            # PostgreSQL 14 emits multirange_type_name in RANGE definitions,
            # elide these to preserve compatibility with earlier servers.
            tpldbdump = re.sub(
                rb',\s*multirange_type_name\s*=[^,\n]+',
                rb'',
                tpldbdump,
                flags=re.MULTILINE,
            )

            global_metadata = await conn.sql_fetch_val(
                b"SELECT edgedb.get_database_metadata($1)::json",
                args=[tpl_db_name.encode("utf-8")],
            )
            global_metadata = json.loads(global_metadata)

            pl_block = dbops.PLTopBlock()

            set_metadata_text = dbops.SetMetadata(
                dbops.Database(name='__dummy_placeholder_database__'),
                global_metadata,
            ).code(pl_block)
            set_metadata_text = set_metadata_text.replace(
                '__dummy_placeholder_database__',
                f"' || quote_ident({tpl_pg_db_name_dyn}) || '",
            )

            set_single_db_metadata_text = dbops.SetSingleDBMetadata(
                edbdef.EDGEDB_TEMPLATE_DB, global_metadata
            ).code(pl_block)

            pl_block.add_command(textwrap.dedent(f"""\
                IF (edgedb.get_backend_capabilities()
                    & {int(params.BackendCapabilities.CREATE_DATABASE)}) != 0
                THEN
                {textwrap.indent(set_metadata_text, '    ')}
                ELSE
                {textwrap.indent(set_single_db_metadata_text, '    ')}
                END IF
                """))

            text = pl_block.to_string()

            tpldbdump += b'\n' + text.encode('utf-8')

            buildmeta.write_data_cache(
                tpldbdump,
                src_hash,
                tpldbdump_cache,
                pickled=False,
                target_dir=cache_dir,
            )

            buildmeta.write_data_cache(
                stdlib,
                src_hash,
                STDLIB_CACHE_FILE_NAME,
                target_dir=cache_dir,
            )
    else:
        logger.info('Initializing the standard library...')
        await _execute(conn, tpldbdump.decode('utf-8'))
        # Restore the search_path as the dump might have altered it.
        await conn.sql_execute(
            b"SELECT pg_catalog.set_config('search_path', 'edgedb', false)")

    if not in_dev_mode and testmode:
        # Running tests on a production build.
        for modname in s_schema.TESTMODE_SOURCES:
            stdlib, testmode_sql = await _amend_stdlib(
                ctx,
                s_std.get_std_module_text(modname),
                stdlib,
            )
            await conn.sql_execute(testmode_sql.encode("utf-8"))
        # _testmode includes extra config settings, so make sure
        # those are picked up.
        config_spec = config.load_spec_from_schema(stdlib.stdschema)
        config.set_settings(config_spec)

    # Make sure that schema backend_id properties are in sync with
    # the database.

    compiler = edbcompiler.new_compiler(
        std_schema=stdlib.stdschema,
        reflection_schema=stdlib.reflschema,
        schema_class_layout=stdlib.classlayout,
    )
    _, sql = compile_bootstrap_script(
        compiler,
        stdlib.reflschema,
        '''
        SELECT schema::ScalarType {
            id,
            backend_id,
        } FILTER .builtin AND NOT (.abstract ?? False);
        ''',
        expected_cardinality_one=False,
    )
    schema = stdlib.stdschema
    typemap = await conn.sql_fetch_val(sql.encode("utf-8"))
    for entry in json.loads(typemap):
        t = schema.get_by_id(uuidgen.UUID(entry['id']))
        schema = t.set_field_value(
            schema, 'backend_id', entry['backend_id'])

    if backend_params.instance_params.ext_schema != "edgedbext":
        # Patch functions referring to extensions, because
        # some backends require extensions to be hosted in
        # hardcoded schemas (e.g. Heroku)
        await metaschema.patch_pg_extensions(conn, backend_params)

    stdlib = stdlib._replace(stdschema=schema)
    version_key = patches.get_version_key(len(patches.PATCHES))

    await _store_static_bin_cache(
        ctx,
        f'stdschema{version_key}',
        pickle.dumps(schema, protocol=pickle.HIGHEST_PROTOCOL),
    )

    await _store_static_bin_cache(
        ctx,
        f'reflschema{version_key}',
        pickle.dumps(stdlib.reflschema, protocol=pickle.HIGHEST_PROTOCOL),
    )

    await _store_static_bin_cache(
        ctx,
        f'global_schema{version_key}',
        pickle.dumps(stdlib.global_schema, protocol=pickle.HIGHEST_PROTOCOL),
    )

    await _store_static_bin_cache(
        ctx,
        f'classlayout{version_key}',
        pickle.dumps(stdlib.classlayout, protocol=pickle.HIGHEST_PROTOCOL),
    )

    await _store_static_text_cache(
        ctx,
        f'local_intro_query{version_key}',
        stdlib.local_intro_query,
    )

    await _store_static_text_cache(
        ctx,
        f'global_intro_query{version_key}',
        stdlib.global_intro_query,
    )

    await metaschema.generate_support_views(
        conn, stdlib.reflschema, cluster.get_runtime_params()
    )
    await metaschema.generate_support_functions(conn, stdlib.reflschema)

    compiler = edbcompiler.new_compiler(
        std_schema=schema,
        reflection_schema=stdlib.reflschema,
        schema_class_layout=stdlib.classlayout,
    )

    await metaschema.generate_more_support_functions(
        conn, compiler, stdlib.reflschema, testmode)

    if tpldbdump is not None:
        # When we restore a database from a dump, OIDs for non-system
        # Postgres types might get skewed as they are not part of the dump.
        # A good example of that is `std::bigint` which is implemented as
        # a custom domain type. The OIDs are stored under
        # `schema::Object.backend_id` property and are injected into
        # array query arguments.
        #
        # The code below re-syncs backend_id properties of EdgeDB builtin
        # types with the actual OIDs in the DB.

        compiler = edbcompiler.new_compiler(
            std_schema=stdlib.stdschema,
            reflection_schema=stdlib.reflschema,
            schema_class_layout=stdlib.classlayout,
        )
        _, sql = compile_bootstrap_script(
            compiler,
            stdlib.reflschema,
            '''
            UPDATE schema::Type
            FILTER
                .builtin
                AND NOT (.abstract ?? False)
                AND schema::Type IS schema::ScalarType | schema::Tuple
            SET {
                backend_id := sys::_get_pg_type_for_edgedb_type(
                    .id,
                    .__type__.name,
                    <uuid>{},
                    <str>{},
                )
            }
            ''',
            expected_cardinality_one=False,
        )
        await conn.sql_execute(sql.encode("utf-8"))

        _, sql = compile_bootstrap_script(
            compiler,
            stdlib.reflschema,
            '''
            UPDATE (schema::Array UNION schema::Range)
            FILTER
                .builtin
                AND NOT (.abstract ?? False)
            SET {
                backend_id := sys::_get_pg_type_for_edgedb_type(
                    .id,
                    .__type__.name,
                    .element_type.id,
                    <str>{},
                )
            }
            ''',
            expected_cardinality_one=False,
        )
        await conn.sql_execute(sql.encode("utf-8"))

    await _store_static_json_cache(
        ctx,
        'configspec',
        config.spec_to_json(config_spec),
    )

    return stdlib, config_spec, compiler


async def _init_defaults(schema, compiler, conn):
    script = '''
        CREATE MODULE default;
    '''

    schema, sql = compile_bootstrap_script(compiler, schema, script)
    await _execute(conn, sql)
    return schema


async def _configure(
    ctx: BootstrapContext,
    config_spec: config.Spec,
    schema: s_schema.Schema,
    compiler: edbcompiler.Compiler,
) -> None:
    settings: Mapping[str, config.SettingValue] = {}

    config_json = config.to_json(config_spec, settings, include_source=False)
    block = dbops.PLTopBlock()
    metadata = {'sysconfig': json.loads(config_json)}
    if ctx.cluster.get_runtime_params().has_create_database:
        dbops.UpdateMetadata(
            dbops.Database(
                name=ctx.cluster.get_db_name(edbdef.EDGEDB_SYSTEM_DB)
            ),
            metadata,
        ).generate(block)
    else:
        dbops.UpdateSingleDBMetadata(
            edbdef.EDGEDB_SYSTEM_DB, metadata,
        ).generate(block)

    await _execute_block(ctx.conn, block)

    backend_params = ctx.cluster.get_runtime_params()
    for setname in config_spec:
        setting = config_spec[setname]
        if (
            setting.backend_setting
            and setting.default is not None
            and (
                # Do not attempt to run CONFIGURE INSTANCE on
                # backends that don't support it.
                # TODO: this should be replaced by instance-wide
                #       emulation at backend connection time.
                backend_params.has_configfile_access
            )
        ):
            if isinstance(setting.default, statypes.Duration):
                val = f'<std::duration>"{setting.default.to_iso8601()}"'
            else:
                val = repr(setting.default)
            script = f'''
                CONFIGURE INSTANCE SET {setting.name} := {val};
            '''
            schema, sql = compile_bootstrap_script(compiler, schema, script)
            await _execute(ctx.conn, sql)


def compile_sys_queries(
    schema: s_schema.Schema,
    compiler: edbcompiler.Compiler,
    config_spec: config.Spec,
) -> tuple[dict[str, str], bytes, bytes]:
    queries = {}

    _, sql = compile_bootstrap_script(
        compiler,
        schema,
        'SELECT cfg::get_config_json()',
        expected_cardinality_one=True,
    )

    queries['config'] = sql

    _, sql = compile_bootstrap_script(
        compiler,
        schema,
        "SELECT cfg::get_config_json(sources := ['database'])",
        expected_cardinality_one=True,
    )

    queries['dbconfig'] = sql

    _, sql = compile_bootstrap_script(
        compiler,
        schema,
        "SELECT cfg::get_config_json(max_source := 'system override')",
        expected_cardinality_one=True,
    )

    queries['sysconfig'] = sql

    _, sql = compile_bootstrap_script(
        compiler,
        schema,
        "SELECT cfg::get_config_json(max_source := 'postgres client')",
        expected_cardinality_one=True,
    )

    queries['sysconfig_default'] = sql

    _, sql = compile_bootstrap_script(
        compiler,
        schema,
        f"""SELECT (
            SELECT sys::Database
            FILTER .name != "{edbdef.EDGEDB_TEMPLATE_DB}"
        ).name""",
        expected_cardinality_one=False,
    )

    queries['listdbs'] = sql

    role_query = '''
        SELECT sys::Role {
            name,
            superuser,
            password,
        };
    '''
    _, sql = compile_bootstrap_script(
        compiler,
        schema,
        role_query,
        expected_cardinality_one=False,
    )
    queries['roles'] = sql

    tids_query = '''
        SELECT schema::ScalarType {
            id,
            backend_id,
        } FILTER .id IN <uuid>json_array_unpack(<json>$ids);
    '''
    _, sql = compile_bootstrap_script(
        compiler,
        schema,
        tids_query,
        expected_cardinality_one=False,
    )

    queries['backend_tids'] = sql

    report_settings: list[str] = []
    for setname in config_spec:
        setting = config_spec[setname]
        if setting.report:
            report_settings.append(setname)

    report_configs_query = f'''
        SELECT assert_single(cfg::Config {{
            {', '.join(report_settings)}
        }});
    '''

    units = edbcompiler.compile(
        ctx=edbcompiler.new_compiler_context(
            compiler_state=compiler.state,
            user_schema=schema,
            expected_cardinality_one=True,
            json_parameters=False,
            output_format=edbcompiler.OutputFormat.BINARY,
            bootstrap_mode=True,
        ),
        source=edgeql.Source.from_string(report_configs_query),
    ).units
    assert len(units) == 1 and len(units[0].sql) == 1

    report_configs_typedesc_2_0 = units[0].out_type_id + units[0].out_type_data
    queries['report_configs'] = units[0].sql[0].decode()

    units = edbcompiler.compile(
        ctx=edbcompiler.new_compiler_context(
            compiler_state=compiler.state,
            user_schema=schema,
            expected_cardinality_one=True,
            json_parameters=False,
            output_format=edbcompiler.OutputFormat.BINARY,
            bootstrap_mode=True,
            protocol_version=(1, 0),
        ),
        source=edgeql.Source.from_string(report_configs_query),
    ).units
    assert len(units) == 1 and len(units[0].sql) == 1
    report_configs_typedesc_1_0 = units[0].out_type_id + units[0].out_type_data

    return (
        queries,
        report_configs_typedesc_1_0,
        report_configs_typedesc_2_0,
    )


async def _populate_misc_instance_data(
    ctx: BootstrapContext,
) -> Dict[str, Any]:

    commands = dbops.CommandGroup()
    commands.add_commands([
        dbops.CreateSchema(name='edgedbinstdata'),
        dbops.CreateTable(dbops.Table(
            name=('edgedbinstdata', 'instdata'),
            columns=[
                dbops.Column(
                    name='key',
                    type='text',
                ),
                dbops.Column(
                    name='bin',
                    type='bytea',
                ),
                dbops.Column(
                    name='text',
                    type='text',
                ),
                dbops.Column(
                    name='json',
                    type='jsonb',
                ),
            ],
            constraints=[
                dbops.PrimaryKey(
                    table_name=('edgedbinstdata', 'instdata'),
                    columns=['key'],
                ),
            ],
        ))
    ])

    block = dbops.PLTopBlock()
    commands.generate(block)
    await _execute_block(ctx.conn, block)

    mock_auth_nonce = scram.generate_nonce()
    json_instance_data = {
        'version': dict(buildmeta.get_version_dict()),
        'catver': edbdef.EDGEDB_CATALOG_VERSION,
        'mock_auth_nonce': mock_auth_nonce,
    }

    await _store_static_json_cache(
        ctx,
        'instancedata',
        json.dumps(json_instance_data),
    )

    await _store_static_json_cache(
        ctx,
        'num_patches',
        json.dumps(len(patches.PATCHES)),
    )

    backend_params = ctx.cluster.get_runtime_params()
    instance_params = backend_params.instance_params
    await _store_static_json_cache(
        ctx,
        'backend_instance_params',
        json.dumps(instance_params._asdict()),
    )

    if not backend_params.has_create_role:
        json_single_role_metadata = {
            'id': str(uuidgen.uuid1mc()),
            'name': edbdef.EDGEDB_SUPERUSER,
            'tenant_id': backend_params.tenant_id,
            'builtin': False,
        }
        await _store_static_json_cache(
            ctx,
            'single_role_metadata',
            json.dumps(json_single_role_metadata),
        )

    if not backend_params.has_create_database:
        await _store_static_json_cache(
            ctx,
            f'{edbdef.EDGEDB_TEMPLATE_DB}metadata',
            json.dumps({}),
        )
        await _store_static_json_cache(
            ctx,
            f'{edbdef.EDGEDB_SYSTEM_DB}metadata',
            json.dumps({}),
        )
    return json_instance_data


async def _create_edgedb_database(
    ctx: BootstrapContext,
    database: str,
    owner: str,
    *,
    builtin: bool = False,
    objid: Optional[uuid.UUID] = None,
) -> uuid.UUID:
    logger.info(f'Creating database: {database}')
    block = dbops.SQLBlock()
    if objid is None:
        objid = uuidgen.uuid1mc()
    instance_params = ctx.cluster.get_runtime_params().instance_params
    db = dbops.Database(
        ctx.cluster.get_db_name(database),
        owner=ctx.cluster.get_role_name(owner),
        metadata=dict(
            id=str(objid),
            tenant_id=instance_params.tenant_id,
            name=database,
            builtin=builtin,
        ),
    )
    tpl_db = ctx.cluster.get_db_name(edbdef.EDGEDB_TEMPLATE_DB)
    dbops.CreateDatabase(db, template=tpl_db).generate(block)

    # Background tasks on some hosted provides like DO seem to sometimes make
    # their own connections to the template DB, so do a retry loop on it.
    rloop = retryloop.RetryLoop(
        backoff=retryloop.exp_backoff(),
        timeout=10.0,
        ignore=pgcon.errors.BackendError,
    )
    async for iteration in rloop:
        async with iteration:
            await _execute_block(ctx.conn, block)

    return objid


async def _set_edgedb_database_metadata(
    ctx: BootstrapContext,
    database: str,
    *,
    objid: Optional[uuid.UUID] = None,
) -> uuid.UUID:
    logger.info(f'Configuring database: {database}')
    block = dbops.SQLBlock()
    if objid is None:
        objid = uuidgen.uuid1mc()
    instance_params = ctx.cluster.get_runtime_params().instance_params
    db = dbops.Database(ctx.cluster.get_db_name(database))
    metadata = dict(
        id=str(objid),
        tenant_id=instance_params.tenant_id,
        name=database,
        builtin=False,
    )
    dbops.SetMetadata(db, metadata).generate(block)
    await _execute_block(ctx.conn, block)
    return objid


def _pg_log_listener(severity, message):
    if severity == 'WARNING':
        level = logging.WARNING
    else:
        level = logging.DEBUG
    logger.log(level, message)


async def _get_instance_data(conn: metaschema.PGConnection) -> Dict[str, Any]:
    data = await conn.sql_fetch_val(
        b"""
        SELECT json::json
        FROM edgedbinstdata.instdata
        WHERE key = 'instancedata'
        """,
    )
    return json.loads(data)


async def _check_catalog_compatibility(
    ctx: BootstrapContext,
) -> PGConnectionProxy:
    tenant_id = ctx.cluster.get_runtime_params().tenant_id
    if ctx.mode == ClusterMode.single_database:
        sys_db = await ctx.conn.sql_fetch_val(
            b"""
            SELECT current_database()
            FROM edgedbinstdata.instdata
            WHERE key = $1 AND json->>'tenant_id' = $2
            """,
            args=[
                f"{edbdef.EDGEDB_TEMPLATE_DB}metadata".encode("utf-8"),
                tenant_id.encode("utf-8"),
            ],
        )
    else:
        is_default_tenant = tenant_id == buildmeta.get_default_tenant_id()

        if is_default_tenant:
            sys_db = await ctx.conn.sql_fetch_val(
                b"""
                SELECT datname
                FROM pg_database
                WHERE datname LIKE '%' || $1
                ORDER BY
                    datname = $1,
                    datname DESC
                LIMIT 1
                """,
                args=[
                    edbdef.EDGEDB_SYSTEM_DB.encode("utf-8"),
                ],
            )
        else:
            sys_db = await ctx.conn.sql_fetch_val(
                b"""
                SELECT datname
                FROM pg_database
                WHERE datname = $1
                """,
                args=[
                    ctx.cluster.get_db_name(
                        edbdef.EDGEDB_SYSTEM_DB).encode("utf-8"),
                ],
            )

    if not sys_db:
        raise errors.ConfigurationError(
            'database instance is corrupt',
            details=(
                f'The database instance does not appear to have been fully '
                f'initialized or has been corrupted.'
            )
        )

    conn = PGConnectionProxy(ctx.cluster, sys_db.decode("utf-8"))

    try:
        instancedata = await _get_instance_data(conn)
        datadir_version = instancedata.get('version')
        if datadir_version:
            datadir_major = datadir_version.get('major')

        expected_ver = buildmeta.get_version()
        datadir_catver = instancedata.get('catver')
        expected_catver = edbdef.EDGEDB_CATALOG_VERSION

        status = dict(
            data_catalog_version=datadir_catver,
            expected_catalog_version=expected_catver,
        )

        if datadir_major != expected_ver.major:
            for status_sink in ctx.args.status_sinks:
                status_sink(f'INCOMPATIBLE={json.dumps(status)}')
            raise errors.ConfigurationError(
                'database instance incompatible with this version of EdgeDB',
                details=(
                    f'The database instance was initialized with '
                    f'EdgeDB version {datadir_major}, '
                    f'which is incompatible with this version '
                    f'{expected_ver.major}'
                ),
                hint=(
                    f'You need to recreate the instance and upgrade '
                    f'using dump/restore.'
                )
            )

        if datadir_catver != expected_catver:
            for status_sink in ctx.args.status_sinks:
                status_sink(f'INCOMPATIBLE={json.dumps(status)}')
            raise errors.ConfigurationError(
                'database instance incompatible with this version of EdgeDB',
                details=(
                    f'The database instance was initialized with '
                    f'EdgeDB format version {datadir_catver}, '
                    f'but this version of the server expects '
                    f'format version {expected_catver}'
                ),
                hint=(
                    f'You need to recreate the instance and upgrade '
                    f'using dump/restore.'
                )
            )
    except Exception:
        conn.terminate()
        raise

    return conn


def _check_capabilities(ctx: BootstrapContext) -> None:
    caps = ctx.cluster.get_runtime_params().instance_params.capabilities
    for cap in ctx.args.backend_capability_sets.must_be_present:
        if not caps & cap:
            raise errors.ConfigurationError(
                f"the backend doesn't have necessary capability: "
                f"{cap.name}"
            )
    for cap in ctx.args.backend_capability_sets.must_be_absent:
        if caps & cap:
            raise errors.ConfigurationError(
                f"the backend was already bootstrapped with capability: "
                f"{cap.name}"
            )


async def _pg_ensure_database_not_connected(
    conn: metaschema.PGConnection,
    dbname: str,
) -> None:
    conns = await conn.sql_fetch_col(
        b"""
        SELECT
            pid
        FROM
            pg_stat_activity
        WHERE
            datname = $1
        """,
        args=[dbname.encode("utf-8")],
    )

    if conns:
        raise errors.ExecutionError(
            f'database {dbname!r} is being accessed by other users')


async def _start(ctx: BootstrapContext) -> None:
    conn = await _check_catalog_compatibility(ctx)

    try:
        caps = await conn.sql_fetch_val(
            b"SELECT edgedb.get_backend_capabilities()")
        ctx.cluster.overwrite_capabilities(struct.Struct('!Q').unpack(caps)[0])
        _check_capabilities(ctx)

        await edbcompiler.new_compiler_from_pg(conn)

    finally:
        conn.terminate()


async def _bootstrap_edgedb_super_roles(ctx: BootstrapContext) -> uuid.UUID:
    await _ensure_edgedb_supergroup(
        ctx,
        edbdef.EDGEDB_SUPERGROUP,
    )

    superuser_uid = await _ensure_edgedb_role(
        ctx,
        edbdef.EDGEDB_SUPERUSER,
        superuser=True,
        builtin=True,
    )

    superuser = ctx.cluster.get_role_name(edbdef.EDGEDB_SUPERUSER)
    await _execute(ctx.conn, f'SET ROLE {qi(superuser)}')

    return superuser_uid


async def _bootstrap(ctx: BootstrapContext) -> None:
    args = ctx.args
    cluster = ctx.cluster
    backend_params = cluster.get_runtime_params()

    if backend_params.instance_params.version < edbdef.MIN_POSTGRES_VERSION:
        min_ver = '.'.join(str(v) for v in edbdef.MIN_POSTGRES_VERSION)
        raise errors.ConfigurationError(
            'unsupported backend',
            details=(
                f'EdgeDB requires PostgreSQL version {min_ver} or later, '
                f'while the specified backend reports itself as '
                f'{backend_params.instance_params.version.string}.'
            )
        )

    if args.backend_capability_sets.must_be_absent:
        caps = backend_params.instance_params.capabilities
        disabled = []
        for cap in args.backend_capability_sets.must_be_absent:
            if caps & cap:
                caps &= ~cap
                disabled.append(cap)
        if disabled:
            logger.info(f"the following backend capabilities are disabled: "
                        f"{', '.join(str(cap.name) for cap in disabled)}")
            cluster.overwrite_capabilities(caps)
    _check_capabilities(ctx)

    if backend_params.has_create_role:
        superuser_uid = await _bootstrap_edgedb_super_roles(ctx)
    else:
        superuser_uid = uuidgen.uuid1mc()

    if backend_params.has_create_database:
        new_template_db_id = await _create_edgedb_template_database(ctx)
        tpl_db = cluster.get_db_name(edbdef.EDGEDB_TEMPLATE_DB)
        conn = PGConnectionProxy(cluster, tpl_db)
    else:
        new_template_db_id = uuidgen.uuid1mc()

    if backend_params.has_create_database:
        tpl_ctx = dataclasses.replace(ctx, conn=conn)
    else:
        tpl_ctx = ctx

    in_dev_mode = devmode.is_in_dev_mode()
    # Protect against multiple EdgeDB tenants from trying to bootstrap
    # on the same cluster in devmode, as that is both a waste of resources
    # and might result in broken stdlib cache.
    if in_dev_mode:
        await tpl_ctx.conn.sql_execute(b"SELECT pg_advisory_lock(3987734529)")

    try:
        # Some of the views need access to the _edgecon_state table,
        # so set it up.
        tmp_table_query = pgcon.SETUP_TEMP_TABLE_SCRIPT
        await _execute(tpl_ctx.conn, tmp_table_query)

        await _populate_misc_instance_data(tpl_ctx)

        stdlib, config_spec, compiler = await _init_stdlib(
            tpl_ctx,
            testmode=args.testmode,
            global_ids={
                edbdef.EDGEDB_SUPERUSER: superuser_uid,
                edbdef.EDGEDB_TEMPLATE_DB: new_template_db_id,
            }
        )
        (
            sysqueries,
            report_configs_typedesc_1_0,
            report_configs_typedesc_2_0,
        ) = compile_sys_queries(
            stdlib.reflschema,
            compiler,
            config_spec,
        )
        version_key = patches.get_version_key(len(patches.PATCHES))
        await _store_static_json_cache(
            tpl_ctx,
            f'sysqueries{version_key}',
            json.dumps(sysqueries),
        )

        await _store_static_bin_cache(
            tpl_ctx,
            f'report_configs_typedesc_1_0{version_key}',
            report_configs_typedesc_1_0,
        )

        await _store_static_bin_cache(
            tpl_ctx,
            f'report_configs_typedesc_2_0{version_key}',
            report_configs_typedesc_2_0,
        )

        schema = s_schema.FlatSchema()
        schema = await _init_defaults(schema, compiler, tpl_ctx.conn)

        # Run analyze on the template database, so that new dbs start
        # with up-to-date statistics.
        await tpl_ctx.conn.sql_execute(b"ANALYZE")

    finally:
        if in_dev_mode:
            await tpl_ctx.conn.sql_execute(
                b"SELECT pg_advisory_unlock(3987734529)",
            )

        if backend_params.has_create_database:
            # Close the connection to the template database
            # and wait until it goes away on the server side
            # so that we can safely use the template for new
            # databases.
            #
            # The timeout is set weirdly high, because we were getting
            # frequent timeouts in macos-x86_64 release builds when it
            # was set to 10s.
            conn.terminate()
            rloop = retryloop.RetryLoop(
                backoff=retryloop.exp_backoff(),
                timeout=60.0,
                ignore=errors.ExecutionError,
            )

            async for iteration in rloop:
                async with iteration:
                    await _pg_ensure_database_not_connected(ctx.conn, tpl_db)

    if backend_params.has_create_database:
        await _create_edgedb_database(
            ctx,
            edbdef.EDGEDB_SYSTEM_DB,
            edbdef.EDGEDB_SUPERUSER,
            builtin=True,
        )

        sys_conn = PGConnectionProxy(
            cluster,
            cluster.get_db_name(edbdef.EDGEDB_SYSTEM_DB),
        )

        try:
            await _configure(
                dataclasses.replace(ctx, conn=sys_conn),
                config_spec=config_spec,
                schema=schema,
                compiler=compiler,
            )
        finally:
            sys_conn.terminate()
    else:
        await _configure(
            ctx,
            config_spec=config_spec,
            schema=schema,
            compiler=compiler,
        )

    if backend_params.has_create_database:
        await _create_edgedb_database(
            ctx,
            edbdef.EDGEDB_SUPERUSER_DB,
            edbdef.EDGEDB_SUPERUSER,
        )
    else:
        await _set_edgedb_database_metadata(
            ctx,
            edbdef.EDGEDB_SUPERUSER_DB,
        )

    if (
        backend_params.has_create_role
        and args.default_database_user
        and args.default_database_user != edbdef.EDGEDB_SUPERUSER
    ):
        await _ensure_edgedb_role(
            ctx,
            args.default_database_user,
            superuser=True,
        )

        def_role = ctx.cluster.get_role_name(args.default_database_user)
        await _execute(ctx.conn, f"SET ROLE {qi(def_role)}")

    if (
        backend_params.has_create_database
        and args.default_database
        and args.default_database != edbdef.EDGEDB_SUPERUSER_DB
    ):
        await _create_edgedb_database(
            ctx,
            args.default_database,
            args.default_database_user or edbdef.EDGEDB_SUPERUSER,
        )


async def ensure_bootstrapped(
    cluster: pgcluster.BaseCluster,
    args: edbargs.ServerConfig,
) -> bool:
    """Bootstraps EdgeDB instance if it hasn't been bootstrapped already.

    Returns True if bootstrap happened and False if the instance was already
    bootstrapped.
    """
    pgconn = PGConnectionProxy(cluster)
    ctx = BootstrapContext(cluster=cluster, conn=pgconn, args=args)

    try:
        mode = await _get_cluster_mode(ctx)
        ctx = dataclasses.replace(ctx, mode=mode)
        if mode == ClusterMode.pristine:
            await _bootstrap(ctx)
            return True
        else:
            await _start(ctx)
            return False
    finally:
        pgconn.terminate()<|MERGE_RESOLUTION|>--- conflicted
+++ resolved
@@ -811,27 +811,6 @@
 
         # Similarly, only do config system updates if requested.
         if '+config' in kind:
-<<<<<<< HEAD
-            config_spec = config.load_spec_from_schema(schema)
-            (
-                sysqueries,
-                report_configs_typedesc_1_0,
-                report_configs_typedesc_2_0,
-            ) = compile_sys_queries(
-                reflschema,
-                compiler,
-                config_spec,
-            )
-
-            updates.update(dict(
-                sysqueries=json.dumps(sysqueries).encode('utf-8'),
-                report_configs_typedesc_1_0=report_configs_typedesc_1_0,
-                report_configs_typedesc_2_0=report_configs_typedesc_2_0,
-                configspec=config.spec_to_json(config_spec).encode('utf-8'),
-            ))
-
-=======
->>>>>>> a2e3a354
             support_view_commands.add_command(
                 metaschema.get_config_views(schema))
 
@@ -843,13 +822,13 @@
             sysqueries,
             report_configs_typedesc_1_0,
             report_configs_typedesc_2_0,
-        ) = _compile_sys_queries(
+        ) = compile_sys_queries(
             reflschema,
             compiler,
             config_spec,
         )
         updates.update(dict(
-            sysqueries=sysqueries.encode('utf-8'),
+            sysqueries=json.dumps(sysqueries).encode('utf-8'),
             report_configs_typedesc_1_0=report_configs_typedesc_1_0,
             report_configs_typedesc_2_0=report_configs_typedesc_2_0,
             configspec=config.spec_to_json(config_spec).encode('utf-8'),
