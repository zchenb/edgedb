--- conflicted
+++ resolved
@@ -1319,14 +1319,11 @@
                 'DUMP must not be executed while in transaction'
             )
 
+        server = self.server
+        compiler_pool = server.get_compiler_pool()
+
+        dbname = _dbview.dbname
         tenant = self.tenant
-        compiler_pool = tenant.get_compiler_pool()
-
-        dbname = _dbview.dbname
-<<<<<<< HEAD
-=======
-        tenant = self.tenant
->>>>>>> 28a0e493
         pgcon = await tenant.acquire_pgcon(dbname)
         self._in_dump_restore = True
         try:
@@ -1521,8 +1518,8 @@
 
         # Now parse the embedded dump header message:
 
-        tenant = self.tenant
-        compiler_pool = tenant.get_compiler_pool()
+        server = self.server
+        compiler_pool = server.get_compiler_pool()
 
         global_schema = _dbview.get_global_schema()
         user_schema = _dbview.get_user_schema()
@@ -1570,10 +1567,7 @@
 
         self.buffer.finish_message()
         dbname = _dbview.dbname
-<<<<<<< HEAD
-=======
         tenant = self.tenant
->>>>>>> 28a0e493
         pgcon = await tenant.acquire_pgcon(dbname)
 
         self._in_dump_restore = True
