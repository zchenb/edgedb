#
# This source file is part of the EdgeDB open source project.
#
# Copyright 2016-present MagicStack Inc. and the EdgeDB authors.
#
# Licensed under the Apache License, Version 2.0 (the "License");
# you may not use this file except in compliance with the License.
# You may obtain a copy of the License at
#
#     http://www.apache.org/licenses/LICENSE-2.0
#
# Unless required by applicable law or agreed to in writing, software
# distributed under the License is distributed on an "AS IS" BASIS,
# WITHOUT WARRANTIES OR CONDITIONS OF ANY KIND, either express or implied.
# See the License for the specific language governing permissions and
# limitations under the License.
#


from __future__ import annotations
from typing import *

import asyncio
import contextlib
import dataclasses
import datetime
import logging
import os
import os.path
import pathlib

import immutables
import resource
import signal
import sys
import tempfile
import uuid

import click
from jwcrypto import jwk
import setproctitle
import uvloop

from . import logsetup
logsetup.early_setup()

from edb import buildmeta
from edb.ir import statypes
from edb.common import exceptions
from edb.common import devmode
from edb.common import signalctl
from edb.common import debug

from . import config
from . import args as srvargs
from . import compiler as edbcompiler
from . import daemon
from . import defines
from . import pgconnparams
from . import pgcluster
from . import service_manager


if TYPE_CHECKING:
    from . import server
else:
    # Import server lazily to make sure that most of imports happen
    # under coverage (if we're testing with it).  Otherwise
    # coverage will fail to detect that "import edb..." lines
    # actually were run.
    server = None


logger = logging.getLogger('edb.server')
_server_initialized = False


def abort(msg, *args, exit_code=1) -> NoReturn:
    logger.critical(msg, *args)
    sys.exit(exit_code)


@contextlib.contextmanager
def _ensure_runstate_dir(
    default_runstate_dir: Optional[pathlib.Path],
    specified_runstate_dir: Optional[pathlib.Path]
) -> Iterator[pathlib.Path]:
    temp_runstate_dir = None

    if specified_runstate_dir is None:
        if default_runstate_dir is None:
            temp_runstate_dir = tempfile.TemporaryDirectory(prefix='edbrun-')
            runstate_parent = pathlib.Path(temp_runstate_dir.name)
        else:
            runstate_parent = default_runstate_dir

        try:
            runstate_dir = buildmeta.get_runstate_path(runstate_parent)
        except buildmeta.MetadataError:
            abort(
                f'cannot determine the runstate directory location; '
                f'please use --runstate-dir to specify the correct location')
    else:
        runstate_dir = specified_runstate_dir

    runstate_dir = pathlib.Path(runstate_dir)

    if not runstate_dir.exists():
        if not runstate_dir.parent.exists():
            abort(
                f'cannot create the runstate directory: '
                f'{str(runstate_dir.parent)!r} does not exist; please use '
                f'--runstate-dir to specify the correct location')

        try:
            runstate_dir.mkdir()
        except PermissionError as ex:
            abort(
                f'cannot create the runstate directory: '
                f'{ex!s}; please use --runstate-dir to specify '
                f'the correct location')

    if not os.path.isdir(runstate_dir):
        abort(f'{str(runstate_dir)!r} is not a directory; please use '
              f'--runstate-dir to specify the correct location')

    try:
        yield runstate_dir
    finally:
        if temp_runstate_dir is not None:
            temp_runstate_dir.cleanup()


@contextlib.contextmanager
def _internal_state_dir(runstate_dir):
    try:
        with tempfile.TemporaryDirectory(prefix="", dir=runstate_dir) as td:
            yield td
    except PermissionError as ex:
        abort(f'cannot write to the runstate directory: '
              f'{ex!s}; please fix the permissions or use '
              f'--runstate-dir to specify the correct location')


async def _init_cluster(
    cluster, args: srvargs.ServerConfig
) -> tuple[bool, edbcompiler.CompilerState]:
    from edb.server import bootstrap

    new_instance = await bootstrap.ensure_bootstrapped(cluster, args)
    global _server_initialized
    _server_initialized = True

    return new_instance


def _init_parsers():
    # Initialize parsers that are used in the server process.
    from edb.edgeql import parser as ql_parser
    from edb.edgeql.parser import grammar as ql_grammar

    ql_parser.preload(
        allow_rebuild=devmode.is_in_dev_mode(),
        paralellize=True,
        grammars=[
            ql_grammar.fragment,
        ]
    )


async def _run_server(
    cluster,
    args: srvargs.ServerConfig,
    runstate_dir,
    internal_runstate_dir,
    *,
    do_setproctitle: bool,
    new_instance: bool,
    compiler_state: edbcompiler.CompilerState,
):

    sockets = service_manager.get_activation_listen_sockets()

    if sockets:
        logger.info("detected service manager socket activation")

    with signalctl.SignalController(signal.SIGINT, signal.SIGTERM) as sc:
        from . import tenant as edbtenant

        # max_backend_connections should've been calculated already by now
        assert args.max_backend_connections is not None
        tenant = edbtenant.Tenant(
            cluster,
            instance_name=args.instance_name,
            max_backend_connections=args.max_backend_connections,
            backend_adaptive_ha=args.backend_adaptive_ha,
            readiness_state_file=args.readiness_state_file,
            jwt_sub_allowlist_file=args.jwt_sub_allowlist_file,
            jwt_revocation_list_file=args.jwt_revocation_list_file,
        )
        ss = server.Server(
            runstate_dir=runstate_dir,
            internal_runstate_dir=internal_runstate_dir,
            compiler_pool_size=args.compiler_pool_size,
            compiler_pool_mode=args.compiler_pool_mode,
            compiler_pool_addr=args.compiler_pool_addr,
            compiler_pool_tenant_cache_size=(
                args.compiler_pool_tenant_cache_size
            ),
            nethosts=args.bind_addresses,
            netport=args.port,
            listen_sockets=tuple(s for ss in sockets.values() for s in ss),
            auto_shutdown_after=args.auto_shutdown_after,
            echo_runtime_info=args.echo_runtime_info,
            status_sinks=args.status_sinks,
            startup_script=args.startup_script,
            binary_endpoint_security=args.binary_endpoint_security,
            http_endpoint_security=args.http_endpoint_security,
            default_auth_method=args.default_auth_method,
            testmode=args.testmode,
            new_instance=new_instance,
            admin_ui=args.admin_ui,
            disable_dynamic_system_config=args.disable_dynamic_system_config,
<<<<<<< HEAD
            tenant=tenant,
=======
            compiler_state=compiler_state,
>>>>>>> 41815771
        )
        # This coroutine runs as long as the server,
        # and compiler_state is *heavy*, so make sure we don't
        # keep a reference to it.
        del compiler_state
        await sc.wait_for(ss.init())

        tls_cert_newly_generated = False
        if args.tls_cert_mode is srvargs.ServerTlsCertMode.SelfSigned:
            assert args.tls_cert_file is not None
            if not args.tls_cert_file.exists():
                assert args.tls_key_file is not None
                generate_tls_cert(
                    args.tls_cert_file,
                    args.tls_key_file,
                    ss.get_listen_hosts(),
                )
                tls_cert_newly_generated = True

        jws_keys_newly_generated = False
        if args.jose_key_mode is srvargs.JOSEKeyMode.Generate:
            assert args.jws_key_file is not None
            if not args.jws_key_file.exists():
                generate_jwk(args.jws_key_file)
                jws_keys_newly_generated = True

        if args.bootstrap_only:
            if args.startup_script and new_instance:
                await sc.wait_for(ss.run_startup_script_and_exit())
            return

        ss.init_tls(
            args.tls_cert_file, args.tls_key_file, tls_cert_newly_generated)

        ss.init_jwcrypto(args.jws_key_file, jws_keys_newly_generated)

        def load_configuration(_signum):
            logger.info("reloading configuration")
            try:
                if args.readiness_state_file:
                    tenant.reload_readiness_state()
                ss.reload_tls(args.tls_cert_file, args.tls_key_file)
                ss.load_jwcrypto(args.jws_key_file)
            except Exception:
                logger.critical(
                    "Unexpected error occurred during reload configuration; "
                    "shutting down.",
                    exc_info=True,
                )
                ss.request_shutdown()

        try:
            await sc.wait_for(ss.start())

            if do_setproctitle:
                setproctitle.setproctitle(
                    f"edgedb-server-{ss.get_listen_port()}"
                )

            # Notify systemd that we've started up.
            service_manager.sd_notify('READY=1')

            with signalctl.SignalController(signal.SIGHUP) as reload_ctl:
                reload_ctl.add_handler(
                    load_configuration,
                    signals=(signal.SIGHUP,)
                )

                try:
                    await sc.wait_for(ss.serve_forever())
                except signalctl.SignalError as e:
                    logger.info('Received signal: %s.', e.signo)
        finally:
            service_manager.sd_notify('STOPPING=1')
            logger.info('Shutting down.')
            await sc.wait_for(ss.stop())


def generate_tls_cert(
    tls_cert_file: pathlib.Path,
    tls_key_file: pathlib.Path,
    listen_hosts: Iterable[str]
) -> None:
    logger.info(f'generating self-signed TLS certificate in "{tls_cert_file}"')

    from cryptography import x509
    from cryptography.hazmat import backends
    from cryptography.hazmat.primitives import hashes
    from cryptography.hazmat.primitives import serialization
    from cryptography.hazmat.primitives.asymmetric import rsa
    from cryptography.x509 import oid

    backend = backends.default_backend()
    private_key = rsa.generate_private_key(
        public_exponent=65537, key_size=2048, backend=backend
    )
    subject = x509.Name(
        [x509.NameAttribute(oid.NameOID.COMMON_NAME, "EdgeDB Server")]
    )
    certificate = (
        x509.CertificateBuilder()
        .subject_name(subject)
        .public_key(private_key.public_key())
        .serial_number(int(uuid.uuid4()))
        .issuer_name(subject)
        .not_valid_before(
            datetime.datetime.today() - datetime.timedelta(days=1)
        )
        .not_valid_after(
            datetime.datetime.today() + datetime.timedelta(weeks=1000)
        )
        .add_extension(
            x509.SubjectAlternativeName(
                [
                    x509.DNSName(name) for name in listen_hosts
                    if name not in {'0.0.0.0', '::'}
                ]
            ),
            critical=False,
        )
        .sign(
            private_key=private_key,
            algorithm=hashes.SHA256(),
            backend=backend,
        )
    )
    with tls_cert_file.open("wb") as f:
        f.write(certificate.public_bytes(encoding=serialization.Encoding.PEM))
    tls_cert_file.chmod(0o644)
    with tls_key_file.open("wb") as f:
        f.write(
            private_key.private_bytes(
                encoding=serialization.Encoding.PEM,
                format=serialization.PrivateFormat.TraditionalOpenSSL,
                encryption_algorithm=serialization.NoEncryption(),
            )
        )
    tls_key_file.chmod(0o600)


def generate_jwk(keys_file: pathlib.Path) -> None:
    logger.info(f'generating JOSE key pair in "{keys_file}"')

    key = jwk.JWK(generate='EC')
    with keys_file.open("wb") as f:
        f.write(key.export_to_pem(private_key=True, password=None))

    keys_file.chmod(0o600)


async def _get_local_pgcluster(
    args: srvargs.ServerConfig,
    runstate_dir: pathlib.Path,
    tenant_id: str,
) -> Tuple[pgcluster.Cluster, srvargs.ServerConfig]:
    pg_max_connections = args.max_backend_connections
    if not pg_max_connections:
        max_conns = srvargs.compute_default_max_backend_connections()
        pg_max_connections = max_conns
        if args.testmode:
            max_conns = srvargs.adjust_testmode_max_connections(max_conns)
            logger.info(f'Configuring Postgres max_connections='
                        f'{pg_max_connections} under test mode.')
        args = args._replace(max_backend_connections=max_conns)
        logger.info(f'Using {max_conns} max backend connections based on '
                    f'total memory.')

    cluster = await pgcluster.get_local_pg_cluster(
        args.data_dir,
        runstate_dir=runstate_dir,
        # Plus two below to account for system connections.
        max_connections=pg_max_connections + 2,
        tenant_id=tenant_id,
        log_level=args.log_level,
    )
    cluster.set_connection_params(
        pgconnparams.ConnectionParameters(
            user='postgres',
            database='template1',
            server_settings={
                "application_name": f'edgedb_instance_{args.instance_name}',
            }
        ),
    )
    return cluster, args


async def _get_remote_pgcluster(
    args: srvargs.ServerConfig,
    tenant_id: str,
) -> Tuple[pgcluster.RemoteCluster, srvargs.ServerConfig]:

    cluster = await pgcluster.get_remote_pg_cluster(
        args.backend_dsn,
        tenant_id=tenant_id,
    )

    instance_params = cluster.get_runtime_params().instance_params
    max_conns = (
        instance_params.max_connections -
        instance_params.reserved_connections)
    if not args.max_backend_connections:
        logger.info(f'Detected {max_conns} backend connections available.')
        if args.testmode:
            max_conns = srvargs.adjust_testmode_max_connections(max_conns)
            logger.info(f'Using max_backend_connections={max_conns} '
                        f'under test mode.')
        args = args._replace(max_backend_connections=max_conns)
    elif args.max_backend_connections > max_conns:
        abort(f'--max-backend-connections is too large for this backend; '
              f'detected maximum available NUM: {max_conns}')

    conn_params = cluster.get_connection_params()
    conn_params = dataclasses.replace(
        conn_params,
        server_settings=dict(
            conn_params.server_settings,
            application_name=f'edgedb_instance_{args.instance_name}',
        ),
    )
    cluster.set_connection_params(conn_params)

    return cluster, args


async def run_server(
    args: srvargs.ServerConfig,
    *,
    do_setproctitle: bool=False,
) -> None:
    from . import server as server_mod
    global server
    server = server_mod

    logger.info(f"starting EdgeDB server {buildmeta.get_version_line()}")
    if args.multitenant_config_file:
        logger.info("configured as a multitenant instance")
    else:
        logger.info(f'instance name: {args.instance_name!r}')
    if devmode.is_in_dev_mode():
        logger.info(f'development mode active')

    if fd_str := os.environ.get("EDGEDB_SERVER_EXTERNAL_LOCK_FD"):
        try:
            fd = int(fd_str)
        except ValueError:
            logger.info("Invalid EDGEDB_SERVER_EXTERNAL_LOCK_FD")
        else:
            os.set_inheritable(fd, False)

    logger.debug(
        f"defaulting to the '{args.default_auth_method}' authentication method"
    )

    if debug.flags.pydebug_listen:
        import debugpy

        debugpy.listen(38782)

    _init_parsers()

    pg_cluster_init_by_us = False

    if args.tenant_id is None:
        tenant_id = buildmeta.get_default_tenant_id()
    else:
        tenant_id = f'C{args.tenant_id}'

    cluster: Union[pgcluster.Cluster, pgcluster.RemoteCluster]
    default_runstate_dir: Optional[pathlib.Path]

    if args.data_dir:
        default_runstate_dir = args.data_dir
    else:
        default_runstate_dir = None

    specified_runstate_dir: Optional[pathlib.Path]
    if args.runstate_dir:
        specified_runstate_dir = args.runstate_dir
    elif args.bootstrap_only:
        # When bootstrapping a new EdgeDB instance it is often necessary
        # to avoid using the main runstate dir due to lack of permissions,
        # possibility of conflict with another running instance, etc.
        # The --bootstrap mode is also often runs unattended, i.e.
        # as a post-install hook during package installation.
        specified_runstate_dir = default_runstate_dir
    else:
        specified_runstate_dir = None

    runstate_dir_mgr = _ensure_runstate_dir(
        default_runstate_dir,
        specified_runstate_dir,
    )

    with runstate_dir_mgr as runstate_dir:
        runstate_dir_str = str(runstate_dir)
        runstate_dir_str_len = len(
            runstate_dir_str.encode(
                sys.getfilesystemencoding(),
                errors=sys.getfilesystemencodeerrors(),
            ),
        )
        if runstate_dir_str_len > defines.MAX_RUNSTATE_DIR_PATH:
            abort(
                f'the length of the specified path for server run state '
                f'exceeds the maximum of {defines.MAX_RUNSTATE_DIR_PATH} '
                f'bytes: {runstate_dir_str!r} ({runstate_dir_str_len} bytes)',
                exit_code=11,
            )

        if args.multitenant_config_file:
            from . import multitenant

            try:
                sys_config, backend_settings = initialize_static_cfg(
                    args, is_remote_cluster=True
                )
                with _internal_state_dir(runstate_dir) as int_runstate_dir:
                    return await multitenant.run_server(
                        args,
                        sys_config=sys_config,
                        backend_settings=backend_settings,
                        runstate_dir=runstate_dir,
                        internal_runstate_dir=int_runstate_dir,
                        do_setproctitle=do_setproctitle,
                    )
            except server.StartupError as e:
                abort(str(e))

        try:
            if args.data_dir:
                cluster, args = await _get_local_pgcluster(
                    args, runstate_dir, tenant_id)
            elif args.backend_dsn:
                cluster, args = await _get_remote_pgcluster(args, tenant_id)
            else:
                # This should have been checked by main() already,
                # but be extra careful.
                abort('neither the data directory nor the remote Postgres DSN '
                      'have been specified')
        except pgcluster.ClusterError as e:
            abort(str(e))

        try:
            pg_cluster_init_by_us = await cluster.ensure_initialized()
            cluster_status = await cluster.get_status()

            if isinstance(cluster, pgcluster.Cluster):
                is_local_cluster = True
                if cluster_status == 'running':
                    # Refuse to start local instance on an occupied datadir,
                    # as it's very likely that Postgres was orphaned by an
                    # earlier unclean exit of EdgeDB.
                    main_pid = cluster.get_main_pid() or '<unknown>'
                    abort(
                        f'a PostgreSQL instance (PID {main_pid}) is already '
                        f'running in data directory "{args.data_dir}", please '
                        f'stop it to proceed'
                    )
                elif cluster_status == 'stopped':
                    await cluster.start()
                else:
                    abort('could not initialize data directory "%s"',
                          args.data_dir)
            else:
                # We expect the remote cluster to be running
                is_local_cluster = False
                if cluster_status != "running":
                    abort('specified PostgreSQL instance is not running')

            new_instance, compiler_state = await _init_cluster(cluster, args)

<<<<<<< HEAD
            _, backend_settings = initialize_static_cfg(
                args, is_remote_cluster=not is_local_cluster
=======
            cfg, backend_settings = initialize_static_cfg(
                args,
                is_remote_cluster=not is_local_cluster,
                config_spec=compiler_state.config_spec,
>>>>>>> 41815771
            )

            if is_local_cluster and (new_instance or backend_settings):
                logger.info('Restarting server to reload configuration...')
                await cluster.stop()
                await cluster.start(server_settings=backend_settings)
                backend_settings = {}

            if (
                not args.bootstrap_only
                or args.bootstrap_command_file
                or args.bootstrap_command
                or (
                    args.tls_cert_mode
                    is srvargs.ServerTlsCertMode.SelfSigned
                )
                or (
                    args.jose_key_mode
                    is srvargs.JOSEKeyMode.Generate
                )
            ):
                conn_params = cluster.get_connection_params()
                instance_name = args.instance_name
                conn_params = dataclasses.replace(
                    conn_params,
                    server_settings={
                        **conn_params.server_settings,
                        **backend_settings,
                        'application_name': f'edgedb_instance_{instance_name}',
                        'edgedb.instance_name': instance_name,
                        'edgedb.server_version': buildmeta.get_version_json(),
                    },
                )
                if args.data_dir:
                    conn_params.database = pgcluster.get_database_backend_name(
                        defines.EDGEDB_TEMPLATE_DB,
                        tenant_id=tenant_id,
                    )

                cluster.set_connection_params(conn_params)

                with _internal_state_dir(runstate_dir) as int_runstate_dir:
                    if (
                        args.tls_cert_file
                        and '<runstate>' in str(args.tls_cert_file)
                    ):
                        args = args._replace(
                            tls_cert_file=pathlib.Path(
                                str(args.tls_cert_file).replace(
                                    '<runstate>', int_runstate_dir)
                            ),
                            tls_key_file=pathlib.Path(
                                str(args.tls_key_file).replace(
                                    '<runstate>', int_runstate_dir)
                            )
                        )
                    if (
                        args.jws_key_file
                        and '<runstate>' in str(args.jws_key_file)
                    ):
                        args = args._replace(
                            jws_key_file=pathlib.Path(
                                str(args.jws_key_file).replace(
                                    '<runstate>', int_runstate_dir)
                            ),
                        )

                    await _run_server(
                        cluster,
                        args,
                        runstate_dir,
                        int_runstate_dir,
                        do_setproctitle=do_setproctitle,
                        new_instance=new_instance,
                        compiler_state=compiler_state,
                    )

        except server.StartupError as e:
            abort(str(e))

        except BaseException:
            if pg_cluster_init_by_us and not _server_initialized:
                logger.warning(
                    'server bootstrap did not complete successfully, '
                    'removing the data directory')
                if await cluster.get_status() == 'running':
                    await cluster.stop()
                cluster.destroy()
            raise

        finally:
            if args.temp_dir:
                if await cluster.get_status() == 'running':
                    await cluster.stop()
                cluster.destroy()
            elif await cluster.get_status() == 'running':
                await cluster.stop()


def bump_rlimit_nofile() -> None:
    try:
        fno_soft, fno_hard = resource.getrlimit(resource.RLIMIT_NOFILE)
    except resource.error:
        logger.warning('could not read RLIMIT_NOFILE')
    else:
        if fno_soft < defines.EDGEDB_MIN_RLIMIT_NOFILE:
            try:
                resource.setrlimit(
                    resource.RLIMIT_NOFILE,
                    (min(defines.EDGEDB_MIN_RLIMIT_NOFILE, fno_hard),
                     fno_hard))
            except resource.error:
                logger.warning('could not set RLIMIT_NOFILE')


def server_main(**kwargs):
    exceptions.install_excepthook()

    bump_rlimit_nofile()

    asyncio.set_event_loop_policy(uvloop.EventLoopPolicy())

    if kwargs['devmode'] is not None:
        devmode.enable_dev_mode(kwargs['devmode'])

    try:
        server_args = srvargs.parse_args(**kwargs)
    except srvargs.InvalidUsageError as e:
        abort(e.args[0], exit_code=e.args[1])

    if kwargs['background']:
        daemon_opts = {'detach_process': True}
        pidfile = kwargs['pidfile_dir'] / f".s.EDGEDB.{kwargs['port']}.lock"
        daemon_opts['pidfile'] = pidfile
        if kwargs['daemon_user']:
            daemon_opts['uid'] = kwargs['daemon_user']
        if kwargs['daemon_group']:
            daemon_opts['gid'] = kwargs['daemon_group']
        with daemon.DaemonContext(**daemon_opts):
            asyncio.run(run_server(server_args, setproctitle=True))
    else:
        with devmode.CoverageConfig.enable_coverage_if_requested():
            asyncio.run(run_server(server_args))


@click.group(
    'EdgeDB Server',
    invoke_without_command=True,
    context_settings=dict(help_option_names=['-h', '--help'])
)
@srvargs.server_options
@click.pass_context
def main(ctx, version=False, **kwargs):
    if kwargs.get('testmode') and 'EDGEDB_TEST_CATALOG_VERSION' in os.environ:
        buildmeta.EDGEDB_CATALOG_VERSION = int(
            os.environ['EDGEDB_TEST_CATALOG_VERSION']
        )
    if version:
        print(f"edgedb-server, version {buildmeta.get_version()}")
        sys.exit(0)
    logsetup.setup_logging(kwargs['log_level'], kwargs['log_to'])
    if ctx.invoked_subcommand is None:
        server_main(**kwargs)


@main.command(hidden=True)
@srvargs.compiler_options
def compiler(**kwargs):
    from edb.server.compiler_pool import server as compiler_server

    asyncio.run(compiler_server.server_main(**kwargs))


def main_dev():
    devmode.enable_dev_mode()
    main()


def _coerce_cfg_value(setting: config.Setting, value):
    if setting.set_of:
        return frozenset(
            config.coerce_single_value(setting, v) for v in value
        )
    else:
        return config.coerce_single_value(setting, value)


def initialize_static_cfg(
    args: srvargs.ServerConfig,
    is_remote_cluster: bool,
<<<<<<< HEAD
) -> Tuple[Mapping[str, config.SettingValue], Dict[str, str]]:
    result = {}
    init_con_script_data = []
    backend_settings = {}
    command_line_argument = "A"
    environment_variable = "E"
    spec = config.get_settings()
    sources = {
        command_line_argument: "command line argument",
        environment_variable: "environment variable",
    }
=======
    config_spec: config.Spec
) -> Tuple[List[Dict[str, Any]], Dict[str, str]]:
    result = []
    backend_settings = {}
    command_line_argument = "A"
    environment_variable = "E"
>>>>>>> 41815771

    def add_config(name, value, type_):
        setting = config_spec[name]
        if is_remote_cluster:
            if setting.backend_setting and setting.requires_restart:
                if type_ == command_line_argument:
                    where = "on command line"
                else:
                    where = "as an environment variable"
                raise server.StartupError(
                    f"Can't set config {name!r} {where} when using "
                    f"a remote Postgres cluster"
                )
        value = _coerce_cfg_value(setting, value)
        init_con_script_data.append({
            "name": name,
            "value": config.value_to_json_value(setting, value),
            "type": type_,
        })
        result[name] = config.SettingValue(
            name=name,
            value=value,
            source=sources[type_],
            scope=config.ConfigScope.INSTANCE,
        )
        if setting.backend_setting:
            if isinstance(value, statypes.ScalarType):
                value = value.to_backend_str()
            backend_settings[setting.backend_setting] = str(value)

    def iter_environ():
        translate_env = {
            "EDGEDB_SERVER_BIND_ADDRESS": "listen_addresses",
            "EDGEDB_SERVER_PORT": "listen_port"
        }
        for name, value in os.environ.items():
            if cfg := translate_env.get(name):
                yield name, value, cfg
            else:
                cfg = name.removeprefix("EDGEDB_SERVER_CONFIG_cfg::")
                if cfg != name:
                    yield name, value, cfg

    env_value: Any
    setting: config.Setting
    for env_name, env_value, cfg_name in iter_environ():
        try:
            setting = config_spec[cfg_name]
        except KeyError:
            continue
        choices = setting.enum_values
        if setting.type == bool:
            choices = ['true', 'false']
        env_value = env_value.lower()
        if choices is not None and env_value not in choices:
            raise server.StartupError(
                f"Environment variable {env_name!r} can only be one of: " +
                ", ".join(choices)
            )
        if setting.type == bool:
            env_value = env_value == 'true'
        elif not issubclass(setting.type, statypes.ScalarType):
            env_value = setting.type(env_value)  # type: ignore
        add_config(cfg_name, env_value, environment_variable)

    if args.bind_addresses:
        add_config(
            "listen_addresses", args.bind_addresses, command_line_argument
        )
    if args.port:
        add_config("listen_port", args.port, command_line_argument)

    if init_con_script_data:
        from . import pgcon
        pgcon.set_init_con_script_data(init_con_script_data)

    return immutables.Map(result), backend_settings


if __name__ == '__main__':
    main()<|MERGE_RESOLUTION|>--- conflicted
+++ resolved
@@ -221,11 +221,8 @@
             new_instance=new_instance,
             admin_ui=args.admin_ui,
             disable_dynamic_system_config=args.disable_dynamic_system_config,
-<<<<<<< HEAD
+            compiler_state=compiler_state,
             tenant=tenant,
-=======
-            compiler_state=compiler_state,
->>>>>>> 41815771
         )
         # This coroutine runs as long as the server,
         # and compiler_state is *heavy*, so make sure we don't
@@ -537,20 +534,80 @@
             )
 
         if args.multitenant_config_file:
+            from edb.schema import reflection as s_refl
+            from . import bootstrap
             from . import multitenant
 
             try:
+                stdlib: bootstrap.StdlibBits | None
+                stdlib = bootstrap.read_data_cache(
+                    bootstrap.STDLIB_CACHE_FILE_NAME, pickled=True
+                )
+                if stdlib is None:
+                    abort(
+                        "Cannot run multi-tenant server "
+                        "without pre-compiled standard library"
+                    )
+
+                compiler = edbcompiler.new_compiler(
+                    stdlib.stdschema,
+                    stdlib.reflschema,
+                    stdlib.classlayout,
+                    config_spec=None,
+                )
+                reflection = s_refl.generate_structure(
+                    stdlib.reflschema, make_funcs=False,
+                )
+                (
+                    local_intro_sql, global_intro_sql
+                ) = bootstrap.compile_intro_queries_stdlib(
+                    compiler=compiler,
+                    user_schema=stdlib.reflschema,
+                    reflection=reflection,
+                )
+                compiler_state = edbcompiler.CompilerState(
+                    std_schema=compiler.state.std_schema,
+                    refl_schema=compiler.state.refl_schema,
+                    schema_class_layout=stdlib.classlayout,
+                    backend_runtime_params=(
+                        compiler.state.backend_runtime_params
+                    ),
+                    config_spec=compiler.state.config_spec,
+                    local_intro_query=local_intro_sql,
+                    global_intro_query=global_intro_sql,
+                )
+                (
+                    sys_queries,
+                    report_configs_typedesc_1_0,
+                    report_configs_typedesc_2_0,
+                ) = bootstrap.compile_sys_queries(
+                    stdlib.reflschema,
+                    compiler,
+                    compiler_state.config_spec,
+                )
+
                 sys_config, backend_settings = initialize_static_cfg(
-                    args, is_remote_cluster=True
+                    args,
+                    is_remote_cluster=True,
+                    config_spec=compiler_state.config_spec,
                 )
                 with _internal_state_dir(runstate_dir) as int_runstate_dir:
                     return await multitenant.run_server(
                         args,
                         sys_config=sys_config,
                         backend_settings=backend_settings,
+                        sys_queries={
+                            key: sql.encode("utf-8")
+                            for key, sql in sys_queries.items()
+                        },
+                        report_config_typedesc={
+                            (1, 0): report_configs_typedesc_1_0,
+                            (2, 0): report_configs_typedesc_2_0,
+                        },
                         runstate_dir=runstate_dir,
                         internal_runstate_dir=int_runstate_dir,
                         do_setproctitle=do_setproctitle,
+                        compiler_state=compiler_state,
                     )
             except server.StartupError as e:
                 abort(str(e))
@@ -598,15 +655,10 @@
 
             new_instance, compiler_state = await _init_cluster(cluster, args)
 
-<<<<<<< HEAD
             _, backend_settings = initialize_static_cfg(
-                args, is_remote_cluster=not is_local_cluster
-=======
-            cfg, backend_settings = initialize_static_cfg(
                 args,
                 is_remote_cluster=not is_local_cluster,
                 config_spec=compiler_state.config_spec,
->>>>>>> 41815771
             )
 
             if is_local_cluster and (new_instance or backend_settings):
@@ -797,26 +849,17 @@
 def initialize_static_cfg(
     args: srvargs.ServerConfig,
     is_remote_cluster: bool,
-<<<<<<< HEAD
+    config_spec: config.Spec
 ) -> Tuple[Mapping[str, config.SettingValue], Dict[str, str]]:
     result = {}
     init_con_script_data = []
     backend_settings = {}
     command_line_argument = "A"
     environment_variable = "E"
-    spec = config.get_settings()
     sources = {
         command_line_argument: "command line argument",
         environment_variable: "environment variable",
     }
-=======
-    config_spec: config.Spec
-) -> Tuple[List[Dict[str, Any]], Dict[str, str]]:
-    result = []
-    backend_settings = {}
-    command_line_argument = "A"
-    environment_variable = "E"
->>>>>>> 41815771
 
     def add_config(name, value, type_):
         setting = config_spec[name]
