#
# This source file is part of the EdgeDB open source project.
#
# Copyright 2016-present MagicStack Inc. and the EdgeDB authors.
#
# Licensed under the Apache License, Version 2.0 (the "License");
# you may not use this file except in compliance with the License.
# You may obtain a copy of the License at
#
#     http://www.apache.org/licenses/LICENSE-2.0
#
# Unless required by applicable law or agreed to in writing, software
# distributed under the License is distributed on an "AS IS" BASIS,
# WITHOUT WARRANTIES OR CONDITIONS OF ANY KIND, either express or implied.
# See the License for the specific language governing permissions and
# limitations under the License.
#


from __future__ import annotations
from typing import *

import asyncio
import collections
import ipaddress
import json
import logging
import os
import pickle
import socket
import ssl
import stat
import time
import uuid

import immutables
from jwcrypto import jwk

from edb import errors

from edb.common import devmode
from edb.common import secretkey
from edb.common import taskgroup
from edb.common import windowedsum

from edb.schema import reflection as s_refl
from edb.schema import schema as s_schema

from edb.server import args as srvargs
from edb.server import cache
from edb.server import config
<<<<<<< HEAD
=======
from edb.server import compiler_pool
>>>>>>> 28a0e493
from edb.server import defines
from edb.server import protocol
from edb.server import tenant as edbtenant
from edb.server.protocol import binary  # type: ignore
from edb.server.protocol import pg_ext  # type: ignore
from edb.server import metrics
from edb.server import pgcon

from edb.pgsql import patches as pg_patches

if TYPE_CHECKING:
    import asyncio.base_events
    import pathlib

    from edb.pgsql import params as pgparams


ADMIN_PLACEHOLDER = "<edgedb:admin>"
logger = logging.getLogger('edb.server')
log_metrics = logging.getLogger('edb.server.metrics')


class StartupError(Exception):
    pass


class BaseServer:
    _sys_queries: Mapping[str, bytes]
    _local_intro_query: bytes
    _global_intro_query: bytes
    _report_config_typedesc: dict[defines.ProtocolVersion, bytes]
    _file_watch_handles: list[asyncio.Handle]

    _std_schema: s_schema.Schema
    _refl_schema: s_schema.Schema
    _schema_class_layout: s_refl.SchemaClassLayout

    _servers: Mapping[str, asyncio.AbstractServer]

    _testmode: bool

    # We maintain an OrderedDict of all active client connections.
    # We use an OrderedDict because it allows to move keys to either
    # end of the dict. That's used to keep all active client connections
    # grouped at the right end of the dict. The idea is that we can then
    # have a periodically run coroutine to GC all inactive connections.
    # This should be more economical than maintaining a TimerHandle for
    # every open connection. Also, this way, we can react to the
    # `session_idle_timeout` config setting changed mid-flight.
    _binary_conns: collections.OrderedDict[binary.EdgeConnection, bool]
    _pgext_conns: dict[str, pg_ext.PgConnection]
    _idle_gc_handler: asyncio.TimerHandle | None = None
    _stmt_cache_size: int | None = None

    _compiler_pool: compiler_pool.AbstractPool | None

    def __init__(
        self,
        *,
        runstate_dir,
<<<<<<< HEAD
=======
        internal_runstate_dir,
        compiler_pool_size,
        compiler_pool_mode: srvargs.CompilerPoolMode,
        compiler_pool_addr,
        compiler_pool_tenant_cache_size,
>>>>>>> 28a0e493
        nethosts,
        netport,
        listen_sockets: tuple[socket.socket, ...] = (),
        testmode: bool = False,
        binary_endpoint_security: srvargs.ServerEndpointSecurityMode = (
            srvargs.ServerEndpointSecurityMode.Tls),
        http_endpoint_security: srvargs.ServerEndpointSecurityMode = (
            srvargs.ServerEndpointSecurityMode.Tls),
        auto_shutdown_after: float = -1,
        echo_runtime_info: bool = False,
        status_sinks: Sequence[Callable[[str], None]] = (),
        default_auth_method: srvargs.ServerAuthMethods = (
            srvargs.DEFAULT_AUTH_METHODS),
        admin_ui: bool = False,
        disable_dynamic_system_config: bool = False,
    ):
        self.__loop = asyncio.get_running_loop()

        # Used to tag PG notifications to later disambiguate them.
        self._server_id = str(uuid.uuid4())

        self._runstate_dir = runstate_dir
<<<<<<< HEAD
=======
        self._internal_runstate_dir = internal_runstate_dir
        self._compiler_pool = None
        self._compiler_pool_size = compiler_pool_size
        self._compiler_pool_mode = compiler_pool_mode
        self._compiler_pool_addr = compiler_pool_addr
        self._compiler_pool_tenant_cache_size = compiler_pool_tenant_cache_size
>>>>>>> 28a0e493

        self._listen_sockets = listen_sockets
        if listen_sockets:
            nethosts = tuple(s.getsockname()[0] for s in listen_sockets)
            netport = listen_sockets[0].getsockname()[1]

        self._listen_hosts = nethosts
        self._listen_port = netport

        # Shutdown the server after the last management
        # connection has disconnected
        # and there have been no new connections for n seconds
        self._auto_shutdown_after = auto_shutdown_after
        self._auto_shutdown_handler = None

        self._echo_runtime_info = echo_runtime_info
        self._status_sinks = status_sinks

        self._sys_queries = immutables.Map()

        self._devmode = devmode.is_in_dev_mode()
        self._testmode = testmode

        self._binary_proto_id_counter = 0
        self._binary_conns = collections.OrderedDict()
        self._pgext_conns = {}

        self._servers = {}

        self._http_query_cache = cache.StatementsCache(
            maxsize=defines.HTTP_PORT_QUERY_CACHE_SIZE)

        self._http_last_minute_requests = windowedsum.WindowedSum()
        self._http_request_logger = None

        self._stop_evt = asyncio.Event()
        self._tls_cert_file = None
        self._tls_cert_newly_generated = False
        self._sslctx = None
        self._sslctx_pgext = None

        self._jws_key: jwk.JWK | None = None
        self._jws_keys_newly_generated = False

        self._default_auth_method = default_auth_method
        self._binary_endpoint_security = binary_endpoint_security
        self._http_endpoint_security = http_endpoint_security

        self._idle_gc_handler = None

        self._admin_ui = admin_ui

        self._file_watch_handles = []
        self._tls_certs_reload_retry_handle = None

        self._disable_dynamic_system_config = disable_dynamic_system_config
        self._report_config_typedesc = {}

    async def _request_stats_logger(self):
        last_seen = -1
        while True:
            current = int(self._http_last_minute_requests)
            if current != last_seen:
                log_metrics.info(
                    "HTTP requests in last minute: %d",
                    current,
                )
                last_seen = current

            await asyncio.sleep(30)

    def get_server_id(self):
        return self._server_id

    def get_listen_hosts(self):
        return self._listen_hosts

    def get_listen_port(self):
        return self._listen_port

    def get_loop(self):
        return self.__loop

    def in_dev_mode(self):
        return self._devmode

    def in_test_mode(self):
        return self._testmode

    def is_admin_ui_enabled(self):
        return self._admin_ui

    def on_binary_client_created(self) -> str:
        self._binary_proto_id_counter += 1

        if self._auto_shutdown_handler:
            self._auto_shutdown_handler.cancel()
            self._auto_shutdown_handler = None

        return str(self._binary_proto_id_counter)

    def on_binary_client_connected(self, conn):
        self._binary_conns[conn] = True
        metrics.current_client_connections.inc()

    def on_binary_client_authed(self, conn):
        self._report_connections(event='opened')
        metrics.total_client_connections.inc()

    def on_binary_client_after_idling(self, conn):
        try:
            self._binary_conns.move_to_end(conn, last=True)
        except KeyError:
            # Shouldn't happen, but just in case some weird async twist
            # gets us here we don't want to crash the connection with
            # this error.
            metrics.background_errors.inc(1.0, 'client_after_idling')

    def on_binary_client_disconnected(self, conn):
        self._binary_conns.pop(conn, None)
        self._report_connections(event="closed")
        metrics.current_client_connections.dec()
        self.maybe_auto_shutdown()

    def maybe_auto_shutdown(self):
        if (
            not self._binary_conns
            and self._auto_shutdown_after >= 0
            and self._auto_shutdown_handler is None
        ):
            self._auto_shutdown_handler = self.__loop.call_later(
                self._auto_shutdown_after, self.request_auto_shutdown)

    def _report_connections(self, *, event: str) -> None:
        log_metrics.info(
            "%s a connection; open_count=%d",
            event,
            len(self._binary_conns),
        )

    def on_pgext_client_connected(self, conn):
        self._pgext_conns[conn.get_id()] = conn

    def on_pgext_client_disconnected(self, conn):
        self._pgext_conns.pop(conn.get_id(), None)
        self.maybe_auto_shutdown()

    def cancel_pgext_connection(self, pid, secret):
        conn = self._pgext_conns.get(pid)
        if conn is not None:
            conn.cancel(secret)

    def _get_sys_config(self) -> Mapping[str, config.SettingValue]:
        raise NotImplementedError

    async def init(self):
        sys_config = self._get_sys_config()
        if not self._listen_hosts:
            self._listen_hosts = (
                config.lookup('listen_addresses', sys_config)
                or ('localhost',)
            )

        if self._listen_port is None:
            self._listen_port = (
                config.lookup('listen_port', sys_config)
                or defines.EDGEDB_PORT
            )

        self._stmt_cache_size = config.lookup(
            '_pg_prepared_statement_cache_size', sys_config
        )

        self.reinit_idle_gc_collector()

    def reinit_idle_gc_collector(self) -> float:
        if self._auto_shutdown_after >= 0:
            return -1

        if self._idle_gc_handler is not None:
            self._idle_gc_handler.cancel()
            self._idle_gc_handler = None

        session_idle_timeout = config.lookup(
            'session_idle_timeout', self._get_sys_config())

        timeout = session_idle_timeout.to_microseconds()
        timeout /= 1_000_000.0  # convert to seconds

        if timeout > 0:
            self._idle_gc_handler = self.__loop.call_later(
                timeout, self._idle_gc_collector)

        return timeout

    @property
    def stmt_cache_size(self) -> int | None:
        return self._stmt_cache_size

    def _idle_gc_collector(self):
        try:
            self._idle_gc_handler = None
            idle_timeout = self.reinit_idle_gc_collector()

            if idle_timeout <= 0:
                return

            now = time.monotonic()
            expiry_time = now - idle_timeout
            for conn in self._binary_conns:
                try:
                    if conn.is_idle(expiry_time):
                        metrics.idle_client_connections.inc()
                        conn.close_for_idling()
                    elif conn.is_alive():
                        # We are sorting connections in
                        # 'on_binary_client_after_idling' to specifically
                        # enable this optimization. As soon as we find first
                        # non-idle active connection we're guaranteed
                        # to have traversed all of the potentially idling
                        # connections.
                        break
                except Exception:
                    metrics.background_errors.inc(1.0, 'close_for_idling')
                    conn.abort()
        except Exception:
            metrics.background_errors.inc(1.0, 'idle_clients_collector')
            raise

<<<<<<< HEAD
=======
    def _get_backend_runtime_params(self) -> pgparams.BackendRuntimeParams:
        raise NotImplementedError

    def _create_compiler_pool(self) -> compiler_pool.AbstractPool:
        # Force Postgres version in BackendRuntimeParams to be the
        # minimal supported, because the compiler does not rely on
        # the version, and not pinning it would make the remote compiler
        # pool refuse connections from clients that have differing versions
        # of Postgres backing them.
        runtime_params = self._get_backend_runtime_params()
        min_ver = '.'.join(str(v) for v in defines.MIN_POSTGRES_VERSION)
        runtime_params = runtime_params._replace(
            instance_params=runtime_params.instance_params._replace(
                version=buildmeta.parse_pg_version(min_ver),
            ),
        )

        args = dict(
            pool_size=self._compiler_pool_size,
            pool_class=self._compiler_pool_mode.pool_class,
            runstate_dir=self._internal_runstate_dir,
            backend_runtime_params=runtime_params,
            std_schema=self._std_schema,
            refl_schema=self._refl_schema,
            schema_class_layout=self._schema_class_layout,
        )
        if self._compiler_pool_mode == srvargs.CompilerPoolMode.Remote:
            args['address'] = self._compiler_pool_addr
        elif self._compiler_pool_mode == srvargs.CompilerPoolMode.MultiTenant:
            args["cache_size"] = self._compiler_pool_tenant_cache_size
        self._compiler_pool = compiler_pool.create_compiler_pool(**args)
        return self._compiler_pool

    async def _destroy_compiler_pool(self):
        if self._compiler_pool is not None:
            await self._compiler_pool.stop()
            self._compiler_pool = None

    def get_compiler_pool(self):
        return self._compiler_pool

>>>>>>> 28a0e493
    async def introspect_global_schema(
        self, conn: pgcon.PGConnection
    ) -> s_schema.Schema:
        intro_query = self._global_intro_query
        json_data = await conn.sql_fetch_val(intro_query)
        return s_refl.parse_into(
            base_schema=self._std_schema,
            schema=s_schema.FlatSchema(),
            data=json_data,
            schema_class_layout=self._schema_class_layout,
        )

    async def introspect_user_schema(
        self,
        conn: pgcon.PGConnection,
        global_schema: s_schema.Schema,
    ) -> s_schema.Schema:
        json_data = await conn.sql_fetch_val(self._local_intro_query)

        base_schema = s_schema.ChainedSchema(
            self._std_schema,
            s_schema.FlatSchema(),
            global_schema,
        )

        return s_refl.parse_into(
            base_schema=base_schema,
            schema=s_schema.FlatSchema(),
            data=json_data,
            schema_class_layout=self._schema_class_layout,
        )

    async def get_dbnames(self, syscon):
        dbs_query = self.get_sys_query('listdbs')
        json_data = await syscon.sql_fetch_val(dbs_query)
        return json.loads(json_data)

    async def get_patch_count(self, conn):
        """Get the number of applied patches."""
        num_patches = await conn.sql_fetch_val(
            b'''
                SELECT json::json from edgedbinstdata.instdata
                WHERE key = 'num_patches';
            ''',
        )
        num_patches = json.loads(num_patches) if num_patches else 0
        return num_patches

<<<<<<< HEAD
    def _load_schema(self, result, version_key):
        res = pickle.loads(result[2:])
        if version_key != pg_patches.get_version_key(len(pg_patches.PATCHES)):
            res = s_schema.upgrade_schema(res)
        return res

    async def _load_instance_data(self, syscon: pgcon.PGConnection):
        patch_count = await self.get_patch_count(syscon)
        version_key = pg_patches.get_version_key(patch_count)

        result = await syscon.sql_fetch_val(f'''\
            SELECT json::json FROM edgedbinstdata.instdata
            WHERE key = 'sysqueries{version_key}';
        '''.encode('utf-8'))
        queries = json.loads(result)
        self._sys_queries = immutables.Map(
            {k: q.encode() for k, q in queries.items()})

        self._local_intro_query = await syscon.sql_fetch_val(f'''\
            SELECT text FROM edgedbinstdata.instdata
            WHERE key = 'local_intro_query{version_key}';
        '''.encode('utf-8'))

        self._global_intro_query = await syscon.sql_fetch_val(f'''\
            SELECT text FROM edgedbinstdata.instdata
            WHERE key = 'global_intro_query{version_key}';
        '''.encode('utf-8'))

        result = await syscon.sql_fetch_val(f'''\
            SELECT bin FROM edgedbinstdata.instdata
            WHERE key = 'stdschema{version_key}';
        '''.encode('utf-8'))
        try:
            self._std_schema = self._load_schema(result, version_key)
        except Exception as e:
            raise RuntimeError(
                'could not load std schema pickle') from e

        result = await syscon.sql_fetch_val(f'''\
            SELECT bin FROM edgedbinstdata.instdata
            WHERE key = 'reflschema{version_key}';
        '''.encode('utf-8'))
        try:
            self._refl_schema = self._load_schema(result, version_key)
        except Exception as e:
            raise RuntimeError(
                'could not load refl schema pickle') from e

        result = await syscon.sql_fetch_val(f'''\
            SELECT bin FROM edgedbinstdata.instdata
            WHERE key = 'classlayout{version_key}';
        '''.encode('utf-8'))
        try:
            self._schema_class_layout = pickle.loads(result[2:])
        except Exception as e:
            raise RuntimeError(
                'could not load schema class layout pickle') from e

        self._report_config_typedesc[(1, 0)] = await syscon.sql_fetch_val(
            f'''
                SELECT bin FROM edgedbinstdata.instdata
                WHERE key = 'report_configs_typedesc_1_0{version_key}';
            '''.encode('utf-8'),
        )

        self._report_config_typedesc[(2, 0)] = await syscon.sql_fetch_val(
            f'''
                SELECT bin FROM edgedbinstdata.instdata
                WHERE key = 'report_configs_typedesc_2_0{version_key}';
            '''.encode('utf-8'),
        )

    async def _on_system_config_add(self, setting_name, value):
        # CONFIGURE INSTANCE INSERT ConfigObject;
        pass

    async def _on_system_config_rem(self, setting_name, value):
        # CONFIGURE INSTANCE RESET ConfigObject;
        pass

    async def _on_system_config_set(self, setting_name, value):
        # CONFIGURE INSTANCE SET setting_name := value;
        pass

    async def _on_system_config_reset(self, setting_name):
        # CONFIGURE INSTANCE RESET setting_name;
        pass

    def before_alter_system_config(self):
        if self._disable_dynamic_system_config:
            raise errors.ConfigurationError(
                "cannot change this configuration value in this instance"
            )

    async def _after_system_config_add(self, setting_name, value):
        # CONFIGURE INSTANCE INSERT ConfigObject;
        pass

    async def _after_system_config_rem(self, setting_name, value):
        # CONFIGURE INSTANCE RESET ConfigObject;
        pass

    async def _after_system_config_set(self, setting_name, value):
        # CONFIGURE INSTANCE SET setting_name := value;
        pass

    async def _after_system_config_reset(self, setting_name):
        # CONFIGURE INSTANCE RESET setting_name;
        pass
=======
    async def _on_system_config_add(self, setting_name, value):
        # CONFIGURE INSTANCE INSERT ConfigObject;
        pass

    async def _on_system_config_rem(self, setting_name, value):
        # CONFIGURE INSTANCE RESET ConfigObject;
        pass

    async def _on_system_config_set(self, setting_name, value):
        # CONFIGURE INSTANCE SET setting_name := value;
        pass

    async def _on_system_config_reset(self, setting_name):
        # CONFIGURE INSTANCE RESET setting_name;
        pass

    def before_alter_system_config(self):
        if self._disable_dynamic_system_config:
            raise errors.ConfigurationError(
                "cannot change this configuration value in this instance"
            )

    async def _after_system_config_add(self, setting_name, value):
        # CONFIGURE INSTANCE INSERT ConfigObject;
        pass

    async def _after_system_config_rem(self, setting_name, value):
        # CONFIGURE INSTANCE RESET ConfigObject;
        pass

    async def _after_system_config_set(self, setting_name, value):
        # CONFIGURE INSTANCE SET setting_name := value;
        pass

    async def _after_system_config_reset(self, setting_name):
        # CONFIGURE INSTANCE RESET setting_name;
        pass

    async def _start_server(
        self,
        host: str,
        port: int,
        sock: Optional[socket.socket] = None,
    ) -> Optional[asyncio.base_events.Server]:
        proto_factory = lambda: protocol.HttpProtocol(
            self,
            self._sslctx,
            self._sslctx_pgext,
            binary_endpoint_security=self._binary_endpoint_security,
            http_endpoint_security=self._http_endpoint_security,
        )

        try:
            kwargs: dict[str, Any]
            if sock is not None:
                kwargs = {"sock": sock}
            else:
                kwargs = {"host": host, "port": port}
            return await self.__loop.create_server(proto_factory, **kwargs)
        except Exception as e:
            logger.warning(
                f"could not create listen socket for '{host}:{port}': {e}"
            )
            return None

    async def _start_admin_server(
        self,
        port: int,
    ) -> asyncio.base_events.Server:
        admin_unix_sock_path = os.path.join(
            self._runstate_dir, f'.s.EDGEDB.admin.{port}')
        assert len(admin_unix_sock_path) <= (
            defines.MAX_RUNSTATE_DIR_PATH
            + defines.MAX_UNIX_SOCKET_PATH_LENGTH
            + 1
        ), "admin Unix socket length exceeds maximum allowed"
        # TODO(fantix): run multiple UNIX domain sockets in multi-tenant server
        admin_unix_srv = await self.__loop.create_unix_server(
            lambda: binary.new_edge_connection(
                self, self.get_default_tenant(), external_auth=True
            ),
            admin_unix_sock_path
        )
        os.chmod(admin_unix_sock_path, stat.S_IRUSR | stat.S_IWUSR)
        logger.info('Serving admin on %s', admin_unix_sock_path)
        return admin_unix_srv

    async def _start_servers(
        self,
        hosts: tuple[str, ...],
        port: int,
        *,
        admin: bool = True,
        sockets: tuple[socket.socket, ...] = (),
    ):
        servers = {}
        if port == 0:
            # Automatic port selection requires us to start servers
            # sequentially until we get a working bound socket to ensure
            # consistent port value across all requested listen addresses.
            try:
                for host in hosts:
                    server = await self._start_server(host, port)
                    if server is not None:
                        if port == 0:
                            port = server.sockets[0].getsockname()[1]
                        servers[host] = server
            except Exception:
                await self._stop_servers(servers.values())
                raise
        else:
            start_tasks = {}
            try:
                async with taskgroup.TaskGroup() as g:
                    if sockets:
                        for host, sock in zip(hosts, sockets):
                            start_tasks[host] = g.create_task(
                                self._start_server(host, port, sock=sock)
                            )
                    else:
                        for host in hosts:
                            start_tasks[host] = g.create_task(
                                self._start_server(host, port)
                            )
            except Exception:
                await self._stop_servers([
                    fut.result() for fut in start_tasks.values()
                    if (
                        fut.done()
                        and fut.exception() is None
                        and fut.result() is not None
                    )
                ])
                raise

            servers.update({
                host: fut.result()
                for host, fut in start_tasks.items()
                if fut.result() is not None
            })

        # Fail if none of the servers can be started, except when the admin
        # server on a UNIX domain socket will be started.
        if not servers and (not admin or port == 0):
            raise StartupError("could not create any listen sockets")

        addrs = []
        for tcp_srv in servers.values():
            for s in tcp_srv.sockets:
                addrs.append(s.getsockname())

        if len(addrs) > 1:
            if port:
                addr_str = f"{{{', '.join(addr[0] for addr in addrs)}}}:{port}"
            else:
                addr_str = f"""{{{', '.join(
                    f'{addr[0]}:{addr[1]}' for addr in addrs)}}}"""
        elif addrs:
            addr_str = f'{addrs[0][0]}:{addrs[0][1]}'
            port = addrs[0][1]
        else:
            addr_str = None

        if addr_str:
            logger.info('Serving on %s', addr_str)

        if admin and port:
            try:
                admin_unix_srv = await self._start_admin_server(port)
            except Exception:
                await self._stop_servers(servers.values())
                raise
            servers[ADMIN_PLACEHOLDER] = admin_unix_srv

        return servers, port, addrs

    def monitor_fs(
        self, path: str | pathlib.Path,
        cb: Callable[[str, int], None],
    ) -> None:
        self._file_watch_handles.append(
            self.__loop._monitor_fs(str(path), cb)  # type: ignore
        )

    def _sni_callback(self, sslobj, server_name, sslctx):
        # Match the given SNI for a pre-registered Tenant instance,
        # and temporarily store in memory indexed by sslobj for future
        # retrieval, see also retrieve_tenant() below.
        #
        # Used in multi-tenant server only. This method must not fail.
        pass

    def reload_tls(self, tls_cert_file, tls_key_file):
        logger.info("loading TLS certificates")
        tls_password_needed = False
        if self._tls_certs_reload_retry_handle is not None:
            self._tls_certs_reload_retry_handle.cancel()
            self._tls_certs_reload_retry_handle = None

        def _tls_private_key_password():
            nonlocal tls_password_needed
            tls_password_needed = True
            return os.environ.get('EDGEDB_SERVER_TLS_PRIVATE_KEY_PASSWORD', '')

        sslctx = ssl.SSLContext(ssl.PROTOCOL_TLS_SERVER)
        sslctx_pgext = ssl.SSLContext(ssl.PROTOCOL_TLS_SERVER)
        try:
            sslctx.load_cert_chain(
                tls_cert_file,
                tls_key_file,
                password=_tls_private_key_password,
            )
            sslctx_pgext.load_cert_chain(
                tls_cert_file,
                tls_key_file,
                password=_tls_private_key_password,
            )
        except ssl.SSLError as e:
            if e.library == "SSL" and e.errno == 9:  # ERR_LIB_PEM
                if tls_password_needed:
                    if _tls_private_key_password():
                        raise StartupError(
                            "Cannot load TLS certificates - it's likely that "
                            "the private key password is wrong."
                        ) from e
                    else:
                        raise StartupError(
                            "Cannot load TLS certificates - the private key "
                            "file is likely protected by a password. Specify "
                            "the password using environment variable: "
                            "EDGEDB_SERVER_TLS_PRIVATE_KEY_PASSWORD"
                        ) from e
                elif tls_key_file is None:
                    raise StartupError(
                        "Cannot load TLS certificates - have you specified "
                        "the private key file using the `--tls-key-file` "
                        "command-line argument?"
                    ) from e
                else:
                    raise StartupError(
                        "Cannot load TLS certificates - please double check "
                        "if the specified certificate files are valid."
                    )
            elif e.library == "X509" and e.errno == 116:
                # X509 Error 116: X509_R_KEY_VALUES_MISMATCH
                raise StartupError(
                    "Cannot load TLS certificates - the private key doesn't "
                    "match the certificate."
                )

            raise StartupError(f"Cannot load TLS certificates - {e}") from e

        sslctx.set_alpn_protocols(['edgedb-binary', 'http/1.1'])
        sslctx.sni_callback = self._sni_callback
        sslctx_pgext.sni_callback = self._sni_callback
        self._sslctx = sslctx
        self._sslctx_pgext = sslctx_pgext

    def init_tls(
        self,
        tls_cert_file,
        tls_key_file,
        tls_cert_newly_generated,
    ):
        assert self._sslctx is self._sslctx_pgext is None
        self.reload_tls(tls_cert_file, tls_key_file)

        self._tls_cert_file = str(tls_cert_file)
        self._tls_cert_newly_generated = tls_cert_newly_generated

        def reload_tls(_file_modified, _event, retry=0):
            try:
                self.reload_tls(tls_cert_file, tls_key_file)
            except (StartupError, FileNotFoundError) as e:
                if retry > defines._TLS_CERT_RELOAD_MAX_RETRIES:
                    logger.critical(str(e))
                    self.request_shutdown()
                else:
                    delay = defines._TLS_CERT_RELOAD_EXP_INTERVAL * 2 ** retry
                    logger.warning("%s; retrying in %.1f seconds.", e, delay)
                    self._tls_certs_reload_retry_handle = (
                        self.__loop.call_later(
                            delay,
                            reload_tls,
                            _file_modified,
                            _event,
                            retry + 1,
                        )
                    )
            except Exception:
                logger.critical(
                    "error while reloading TLS certificate and/or key, "
                    "shutting down.",
                    exc_info=True,
                )
                self.request_shutdown()

        self.monitor_fs(tls_cert_file, reload_tls)
        if tls_cert_file != tls_key_file:
            self.monitor_fs(tls_key_file, reload_tls)

    def load_jwcrypto(self, jws_key_file: pathlib.Path) -> None:
        try:
            self._jws_key = secretkey.load_secret_key(jws_key_file)
        except secretkey.SecretKeyReadError as e:
            raise StartupError(e.args[0]) from e

    def init_jwcrypto(
        self,
        jws_key_file: pathlib.Path,
        jws_keys_newly_generated: bool,
    ) -> None:
        self.load_jwcrypto(jws_key_file)
        self._jws_keys_newly_generated = jws_keys_newly_generated

    def get_jws_key(self) -> jwk.JWK | None:
        return self._jws_key

    async def _stop_servers(self, servers):
        async with taskgroup.TaskGroup() as g:
            for srv in servers:
                srv.close()
                g.create_task(srv.wait_closed())

    async def _before_start_servers(self) -> None:
        pass

    async def _after_start_servers(self) -> None:
        pass

    async def start(self):
        self._stop_evt.clear()

        self._http_request_logger = self.__loop.create_task(
            self._request_stats_logger()
        )

        await self._create_compiler_pool().start()

        await self._before_start_servers()
        self._servers, actual_port, listen_addrs = await self._start_servers(
            (await _resolve_interfaces(self._listen_hosts))[0],
            self._listen_port,
            sockets=self._listen_sockets,
        )
        self._listen_hosts = [addr[0] for addr in listen_addrs]
        self._listen_port = actual_port
        await self._after_start_servers()

        if self._echo_runtime_info:
            ri = {
                "port": self._listen_port,
                "runstate_dir": str(self._runstate_dir),
                "tls_cert_file": self._tls_cert_file,
            }
            print(f'\nEDGEDB_SERVER_DATA:{json.dumps(ri)}\n', flush=True)

        status = self._get_status()
        status["listen_addrs"] = listen_addrs
        status_str = f'READY={json.dumps(status)}'
        for status_sink in self._status_sinks:
            status_sink(status_str)

        if self._auto_shutdown_after > 0:
            self._auto_shutdown_handler = self.__loop.call_later(
                self._auto_shutdown_after, self.request_auto_shutdown)

    def _get_status(self) -> dict[str, Any]:
        return {
            "port": self._listen_port,
            "socket_dir": str(self._runstate_dir),
            "main_pid": os.getpid(),
            "tls_cert_file": self._tls_cert_file,
            "tls_cert_newly_generated": self._tls_cert_newly_generated,
            "jws_keys_newly_generated": self._jws_keys_newly_generated,
        }

    def request_auto_shutdown(self):
        if self._auto_shutdown_after == 0:
            logger.info("shutting down server: all clients disconnected")
        else:
            logger.info(
                f"shutting down server: no clients connected in last"
                f" {self._auto_shutdown_after} seconds"
            )
        self.request_shutdown()

    def request_shutdown(self):
        self._stop_evt.set()

    async def stop(self):
        if self._idle_gc_handler is not None:
            self._idle_gc_handler.cancel()
            self._idle_gc_handler = None

        if self._http_request_logger is not None:
            self._http_request_logger.cancel()

        for handle in self._file_watch_handles:
            handle.cancel()
        self._file_watch_handles.clear()

        await self._stop_servers(self._servers.values())
        self._servers = {}

        for conn in self._binary_conns:
            conn.stop()
        self._binary_conns.clear()

        for conn in self._pgext_conns.values():
            conn.stop()
        self._pgext_conns.clear()

    async def serve_forever(self):
        await self._stop_evt.wait()

    def get_sys_query(self, key):
        return self._sys_queries[key]

    def get_debug_info(self):
        """Used to render the /server-info endpoint in dev/test modes.

        Some tests depend on the exact layout of the returned structure.
        """

        def serialize_config(cfg):
            return {name: value.value for name, value in cfg.items()}

        return dict(
            params=dict(
                dev_mode=self._devmode,
                test_mode=self._testmode,
                default_auth_method=str(self._default_auth_method),
                listen_hosts=self._listen_hosts,
                listen_port=self._listen_port,
            ),
            instance_config=serialize_config(self._get_sys_config()),
            compiler_pool=dict(
                worker_pids=list(self._compiler_pool._workers.keys()),
                template_pid=self._compiler_pool.get_template_pid(),
            ),
        )

    def get_report_config_typedesc(
        self
    ) -> dict[defines.ProtocolVersion, bytes]:
        return self._report_config_typedesc

    def get_default_auth_method(
        self, transport: srvargs.ServerConnTransport
    ) -> srvargs.ServerAuthMethod:
        return self._default_auth_method.get(transport)

    def get_std_schema(self) -> s_schema.Schema:
        return self._std_schema

    def retrieve_tenant(self, sslobj) -> edbtenant.Tenant | None:
        # After TLS handshake, the client connection would use this method to
        # retrieve the Tenant instance associated with the given SSLObject.
        #
        # This method must not fail. See also _sni_callback() above.
        return self.get_default_tenant()

    def get_default_tenant(self) -> edbtenant.Tenant:
        # The client connection must proceed on a Tenant instance. In cases:
        #   1. plain-text connection without TLS handshake
        #   2. TLS handshake didn't provide SNI
        #   3. SNI didn't match any Tenant (retrieve_tenant() returned None)
        # this method will be called for a "default" tenant to use.
        #
        # The caller must be ready to handle errors raised in this method, and
        # provide a decent error.
        raise NotImplementedError


class Server(BaseServer):
    _tenant: edbtenant.Tenant
    _startup_script: srvargs.StartupScript | None
    _new_instance: bool

    def __init__(
        self,
        *,
        tenant: edbtenant.Tenant,
        startup_script: srvargs.StartupScript | None = None,
        new_instance: bool,
        **kwargs,
    ):
        super().__init__(**kwargs)
        self._tenant = tenant
        self._startup_script = startup_script
        self._new_instance = new_instance

        tenant.set_server(self)

    def _get_sys_config(self) -> Mapping[str, config.SettingValue]:
        return self._tenant.get_sys_config()

    async def init(self) -> None:
        await self._tenant.init_sys_pgcon()
        await self._load_instance_data()
        await self._maybe_patch()
        await self._tenant.init()
        await super().init()

    def get_default_tenant(self) -> edbtenant.Tenant:
        return self._tenant

    async def _get_patch_log(self, conn, idx):
        # We need to maintain a log in the system database of
        # patches that have been applied. This is so that if a
        # patch creates a new object, and then we succesfully
        # apply the patch to a user db but crash *before* applying
        # it to the system db, when we start up again and try
        # applying it to the system db, it is important that we
        # apply the same compiled version of the patch. If we
        # instead recompiled it, and it created new objects, those
        # objects might have a different id in the std schema and
        # in the actual user db.
        result = await conn.sql_fetch_val(f'''\
            SELECT bin FROM edgedbinstdata.instdata
            WHERE key = 'patch_log_{idx}';
        '''.encode('utf-8'))
        if result:
            return pickle.loads(result)
        else:
            return None

    async def _prepare_patches(self, conn):
        """Prepare all the patches"""
        num_patches = await self.get_patch_count(conn)

        if num_patches < len(pg_patches.PATCHES):
            logger.info("preparing patches for database upgrade")

        patches = {}
        patch_list = list(enumerate(pg_patches.PATCHES))
        for num, (kind, patch) in patch_list[num_patches:]:
            from . import bootstrap

            idx = num_patches + num
            if not (entry := await self._get_patch_log(conn, idx)):
                entry = bootstrap.prepare_patch(
                    num, kind, patch, self._std_schema, self._refl_schema,
                    self._schema_class_layout,
                    self._tenant.get_backend_runtime_params())

                await bootstrap._store_static_bin_cache_conn(
                    conn, f'patch_log_{idx}', pickle.dumps(entry))

            patches[num] = entry
            _, _, updates, _ = entry
            if 'stdschema' in updates:
                self._std_schema = updates['stdschema']
                # +config patches might modify config_spec, which requires
                # a reload of it from the schema.
                if '+config' in kind:
                    config_spec = config.load_spec_from_schema(self._std_schema)
                    config.set_settings(config_spec)

            if 'reflschema' in updates:
                self._refl_schema = updates['reflschema']
            if 'local_intro_query' in updates:
                self._local_intro_query = updates['local_intro_query']
            if 'global_intro_query' in updates:
                self._global_intro_query = updates['global_intro_query']
            if 'classlayout' in updates:
                self._schema_class_layout = updates['classlayout']
            if 'sysqueries' in updates:
                queries = json.loads(updates['sysqueries'])
                self._sys_queries = immutables.Map(
                    {k: q.encode() for k, q in queries.items()})
            if 'report_configs_typedesc' in updates:
                self._report_config_typedesc = (
                    updates['report_configs_typedesc'])

        return patches

    async def _maybe_apply_patches(self, dbname, conn, patches, sys=False):
        """Apply any un-applied patches to the database."""
        num_patches = await self.get_patch_count(conn)
        for num, (sql, syssql, _, repair) in patches.items():
            if num_patches <= num:
                if sys:
                    sql += syssql
                logger.info("applying patch %d to database '%s'", num, dbname)
                sql = tuple(x.encode('utf-8') for x in sql)

                # Only do repairs when they are the *last* pending
                # repair in the patch queue. We make sure that every
                # patch that changes the user schema is followed by a
                # repair, so this allows us to only ever have to do
                # repairs on up-to-date std schemas.
                last_repair = repair and not any(
                    patches[i][3] for i in range(num + 1, len(patches))
                )
                if last_repair:
                    from . import bootstrap

                    global_schema = (
                        await self._tenant.introspect_global_schema(conn)
                    )
                    user_schema = await self._tenant.introspect_user_schema(
                        conn, global_schema)
                    config = await self._tenant.introspect_db_config(conn)
                    try:
                        logger.info("repairing database '%s'", dbname)
                        sql += bootstrap.prepare_repair_patch(
                            self._std_schema,
                            self._refl_schema,
                            user_schema,
                            global_schema,
                            self._schema_class_layout,
                            self._tenant.get_backend_runtime_params(),
                            config,
                        )
                    except errors.EdgeDBError as e:
                        if isinstance(e, errors.InternalServerError):
                            raise
                        raise errors.SchemaError(
                            f'Could not repair schema inconsistencies in '
                            f'database "{dbname}". Probably the schema is '
                            f'no longer valid due to a bug fix.\n'
                            f'Downgrade to the last working version, fix '
                            f'the schema issue, and try again.'
                        ) from e

                if sql:
                    await conn.sql_fetch(sql)
>>>>>>> 28a0e493

    async def _maybe_patch_db(self, dbname, patches):
        logger.info("applying patches to database '%s'", dbname)

        try:
            async with self._tenant.direct_pgcon(dbname) as conn:
                await self._maybe_apply_patches(dbname, conn, patches)
        except Exception as e:
<<<<<<< HEAD
            logger.warning(
                f"could not create listen socket for '{host}:{port}': {e}"
            )
            return None

    async def _start_admin_server(
        self,
        port: int,
    ) -> asyncio.base_events.Server:
        admin_unix_sock_path = os.path.join(
            self._runstate_dir, f'.s.EDGEDB.admin.{port}')
        assert len(admin_unix_sock_path) <= (
            defines.MAX_RUNSTATE_DIR_PATH
            + defines.MAX_UNIX_SOCKET_PATH_LENGTH
            + 1
        ), "admin Unix socket length exceeds maximum allowed"
        admin_unix_srv = await self.__loop.create_unix_server(
            lambda: binary.new_edge_connection(
                self, self.get_default_tenant(), external_auth=True
            ),
            admin_unix_sock_path
        )
        os.chmod(admin_unix_sock_path, stat.S_IRUSR | stat.S_IWUSR)
        logger.info('Serving admin on %s', admin_unix_sock_path)
        return admin_unix_srv

    async def _start_servers(
        self,
        hosts: tuple[str, ...],
        port: int,
        *,
        admin: bool = True,
        sockets: tuple[socket.socket, ...] = (),
    ):
        servers = {}
        if port == 0:
            # Automatic port selection requires us to start servers
            # sequentially until we get a working bound socket to ensure
            # consistent port value across all requested listen addresses.
            try:
                for host in hosts:
                    server = await self._start_server(host, port)
                    if server is not None:
                        if port == 0:
                            port = server.sockets[0].getsockname()[1]
                        servers[host] = server
            except Exception:
                await self._stop_servers(servers.values())
                raise
        else:
            start_tasks = {}
            try:
                async with taskgroup.TaskGroup() as g:
                    if sockets:
                        for host, sock in zip(hosts, sockets):
                            start_tasks[host] = g.create_task(
                                self._start_server(host, port, sock=sock)
                            )
                    else:
                        for host in hosts:
                            start_tasks[host] = g.create_task(
                                self._start_server(host, port)
                            )
            except Exception:
                await self._stop_servers([
                    fut.result() for fut in start_tasks.values()
                    if (
                        fut.done()
                        and fut.exception() is None
                        and fut.result() is not None
                    )
                ])
=======
            if (
                isinstance(e, errors.EdgeDBError)
                and not isinstance(e, errors.InternalServerError)
            ):
>>>>>>> 28a0e493
                raise
            raise errors.InternalServerError(
                f'Could not apply patches for minor version upgrade to '
                f'database {dbname}'
            ) from e

    async def _maybe_patch(self):
        """Apply patches to all the databases"""

        async with self._tenant.use_sys_pgcon() as syscon:
            patches = await self._prepare_patches(syscon)
            if not patches:
                return

            dbnames = await self.get_dbnames(syscon)

        async with taskgroup.TaskGroup(name='apply patches') as g:
            # Patch all the databases
            for dbname in dbnames:
                if dbname != defines.EDGEDB_SYSTEM_DB:
                    g.create_task(self._maybe_patch_db(dbname, patches))

            # Patch the template db, so that any newly created databases
            # will have the patches.
            g.create_task(self._maybe_patch_db(
                defines.EDGEDB_TEMPLATE_DB, patches))

        await self._tenant.ensure_database_not_connected(
            defines.EDGEDB_TEMPLATE_DB
        )

        # Patch the system db last. The system db needs to go last so
        # that it only gets updated if all of the other databases have
        # been succesfully patched. This is important, since we don't check
        # other databases for patches unless the system db is patched.
        #
        # Driving everything from the system db like this lets us
        # always use the correct schema when compiling patches.
        async with self._tenant.use_sys_pgcon() as syscon:
            await self._maybe_apply_patches(
                defines.EDGEDB_SYSTEM_DB, syscon, patches, sys=True)

<<<<<<< HEAD
    def monitor_fs(
        self, path: str | pathlib.Path,
        cb: Callable[[str, int], None],
    ) -> None:
        self._file_watch_handles.append(
            self.__loop._monitor_fs(str(path), cb)  # type: ignore
        )

    def _sni_callback(self, sslobj, server_name, sslctx):
        pass
=======
    def _load_schema(self, result, version_key):
        res = pickle.loads(result[2:])
        if version_key != pg_patches.get_version_key(len(pg_patches.PATCHES)):
            res = s_schema.upgrade_schema(res)
        return res

    async def _load_instance_data(self):
        async with self._tenant.use_sys_pgcon() as syscon:
            patch_count = await self.get_patch_count(syscon)
            version_key = pg_patches.get_version_key(patch_count)

            result = await syscon.sql_fetch_val(f'''\
                SELECT json::json FROM edgedbinstdata.instdata
                WHERE key = 'sysqueries{version_key}';
            '''.encode('utf-8'))
            queries = json.loads(result)
            self._sys_queries = immutables.Map(
                {k: q.encode() for k, q in queries.items()})

            self._local_intro_query = await syscon.sql_fetch_val(f'''\
                SELECT text FROM edgedbinstdata.instdata
                WHERE key = 'local_intro_query{version_key}';
            '''.encode('utf-8'))

            self._global_intro_query = await syscon.sql_fetch_val(f'''\
                SELECT text FROM edgedbinstdata.instdata
                WHERE key = 'global_intro_query{version_key}';
            '''.encode('utf-8'))

            result = await syscon.sql_fetch_val(f'''\
                SELECT bin FROM edgedbinstdata.instdata
                WHERE key = 'stdschema{version_key}';
            '''.encode('utf-8'))
            try:
                self._std_schema = self._load_schema(result, version_key)
            except Exception as e:
                raise RuntimeError(
                    'could not load std schema pickle') from e
>>>>>>> 28a0e493

            result = await syscon.sql_fetch_val(f'''\
                SELECT bin FROM edgedbinstdata.instdata
                WHERE key = 'reflschema{version_key}';
            '''.encode('utf-8'))
            try:
                self._refl_schema = self._load_schema(result, version_key)
            except Exception as e:
                raise RuntimeError(
                    'could not load refl schema pickle') from e

            result = await syscon.sql_fetch_val(f'''\
                SELECT bin FROM edgedbinstdata.instdata
                WHERE key = 'classlayout{version_key}';
            '''.encode('utf-8'))
            try:
                self._schema_class_layout = pickle.loads(result[2:])
            except Exception as e:
                raise RuntimeError(
                    'could not load schema class layout pickle') from e

            self._report_config_typedesc[(1, 0)] = await syscon.sql_fetch_val(
                f'''
                    SELECT bin FROM edgedbinstdata.instdata
                    WHERE key = 'report_configs_typedesc_1_0{version_key}';
                '''.encode('utf-8'),
            )

            self._report_config_typedesc[(2, 0)] = await syscon.sql_fetch_val(
                f'''
                    SELECT bin FROM edgedbinstdata.instdata
                    WHERE key = 'report_configs_typedesc_2_0{version_key}';
                '''.encode('utf-8'),
            )

    def _reload_stmt_cache_size(self):
        size = config.lookup(
            '_pg_prepared_statement_cache_size', self._get_sys_config()
        )
        self._stmt_cache_size = size
        self._tenant.set_stmt_cache_size(size)

    async def _restart_servers_new_addr(self, nethosts, netport):
        if not netport:
            raise RuntimeError('cannot restart without network port specified')
        nethosts, has_ipv4_wc, has_ipv6_wc = await _resolve_interfaces(
            nethosts
        )
        servers_to_stop = []
        servers_to_stop_early = []
        servers = {}
        if self._listen_port == netport:
            hosts_to_start = [
                host for host in nethosts if host not in self._servers
            ]
            for host, srv in self._servers.items():
                if host == ADMIN_PLACEHOLDER or host in nethosts:
                    servers[host] = srv
                elif host in ['::', '0.0.0.0']:
                    servers_to_stop_early.append(srv)
                else:
                    if has_ipv4_wc:
                        try:
                            ipaddress.IPv4Address(host)
                        except ValueError:
                            pass
                        else:
                            servers_to_stop_early.append(srv)
                            continue
                    if has_ipv6_wc:
                        try:
                            ipaddress.IPv6Address(host)
                        except ValueError:
                            pass
                        else:
                            servers_to_stop_early.append(srv)
                            continue
                    servers_to_stop.append(srv)
            admin = False
        else:
            hosts_to_start = nethosts
            servers_to_stop = self._servers.values()
            admin = True

        if servers_to_stop_early:
            await self._stop_servers_with_logging(servers_to_stop_early)

        if hosts_to_start:
            try:
                new_servers, *_ = await self._start_servers(
                    hosts_to_start,
                    netport,
                    admin=admin,
                )
                servers.update(new_servers)
            except StartupError:
                raise errors.ConfigurationError(
                    'Server updated its config but cannot serve on requested '
                    'address/port, please see server log for more information.'
                )
        self._servers = servers
        self._listen_hosts = [
            s.getsockname()[0]
            for host, tcp_srv in servers.items()
            if host != ADMIN_PLACEHOLDER
            for s in tcp_srv.sockets
        ]
        self._listen_port = netport

        await self._stop_servers_with_logging(servers_to_stop)

    async def _stop_servers_with_logging(self, servers_to_stop):
        addrs = []
        unix_addr = None
        port = None
        for srv in servers_to_stop:
            for s in srv.sockets:
                addr = s.getsockname()
                if isinstance(addr, tuple):
                    addrs.append(addr[:2])
                    if port is None:
                        port = addr[1]
                    elif port != addr[1]:
                        port = 0
                else:
                    unix_addr = addr
        if len(addrs) > 1:
            if port:
                addr_str = f"{{{', '.join(addr[0] for addr in addrs)}}}:{port}"
            else:
                addr_str = f"{{{', '.join('%s:%d' % addr for addr in addrs)}}}"
        elif addrs:
            addr_str = "%s:%d" % addrs[0]
        else:
            addr_str = None
        if addr_str:
            logger.info('Stopping to serve on %s', addr_str)
        if unix_addr:
            logger.info('Stopping to serve admin on %s', unix_addr)

        await self._stop_servers(servers_to_stop)

<<<<<<< HEAD
        sslctx.set_alpn_protocols(['edgedb-binary', 'http/1.1'])
        sslctx.sni_callback = self._sni_callback
        sslctx_pgext.sni_callback = self._sni_callback
        self._sslctx = sslctx
        self._sslctx_pgext = sslctx_pgext
=======
    async def _on_system_config_set(self, setting_name, value):
        try:
            if setting_name == 'listen_addresses':
                await self._restart_servers_new_addr(value, self._listen_port)
>>>>>>> 28a0e493

            elif setting_name == 'listen_port':
                await self._restart_servers_new_addr(self._listen_hosts, value)

            elif setting_name == 'session_idle_timeout':
                self.reinit_idle_gc_collector()

            elif setting_name == '_pg_prepared_statement_cache_size':
                self._reload_stmt_cache_size()

<<<<<<< HEAD
        self.monitor_fs(tls_cert_file, reload_tls)
        if tls_cert_file != tls_key_file:
            self.monitor_fs(tls_key_file, reload_tls)

    def load_jwcrypto(self, jws_key_file: pathlib.Path) -> None:
        try:
            self._jws_key = secretkey.load_secret_key(jws_key_file)
        except secretkey.SecretKeyReadError as e:
            raise StartupError(e.args[0]) from e

    def init_jwcrypto(
        self,
        jws_key_file: pathlib.Path,
        jws_keys_newly_generated: bool,
    ) -> None:
        self.load_jwcrypto(jws_key_file)
        self._jws_keys_newly_generated = jws_keys_newly_generated
=======
            self._tenant.schedule_reported_config_if_needed(setting_name)
        except Exception:
            metrics.background_errors.inc(1.0, 'on_system_config_set')
            raise

    async def _on_system_config_reset(self, setting_name):
        try:
            if setting_name == 'listen_addresses':
                cfg = self._get_sys_config()
                await self._restart_servers_new_addr(
                    config.lookup('listen_addresses', cfg) or ('localhost',),
                    self._listen_port,
                )

            elif setting_name == 'listen_port':
                cfg = self._get_sys_config()
                await self._restart_servers_new_addr(
                    self._listen_hosts,
                    config.lookup('listen_port', cfg) or defines.EDGEDB_PORT,
                )
>>>>>>> 28a0e493

            elif setting_name == 'session_idle_timeout':
                self.reinit_idle_gc_collector()

<<<<<<< HEAD
    async def _stop_servers(self, servers):
        async with taskgroup.TaskGroup() as g:
            for srv in servers:
                srv.close()
                g.create_task(srv.wait_closed())

    async def _before_start_servers(self):
        pass

    async def _after_start_servers(self):
        pass

    async def start(self):
        self._stop_evt.clear()

        self._http_request_logger = self.__loop.create_task(
            self._request_stats_logger()
        )

        await self._before_start_servers()
        self._servers, actual_port, listen_addrs = await self._start_servers(
            (await _resolve_interfaces(self._listen_hosts))[0],
            self._listen_port,
            sockets=self._listen_sockets,
        )
        self._listen_hosts = [addr[0] for addr in listen_addrs]
        self._listen_port = actual_port
        await self._after_start_servers()

        if self._echo_runtime_info:
            ri = {
                "port": self._listen_port,
                "runstate_dir": str(self._runstate_dir),
                "tls_cert_file": self._tls_cert_file,
            }
            print(f'\nEDGEDB_SERVER_DATA:{json.dumps(ri)}\n', flush=True)

        status = self._get_status()
        status["listen_addrs"] = listen_addrs
        status_str = f'READY={json.dumps(status)}'
        for status_sink in self._status_sinks:
            status_sink(status_str)
=======
            elif setting_name == '_pg_prepared_statement_cache_size':
                self._reload_stmt_cache_size()

            self._tenant.schedule_reported_config_if_needed(setting_name)
        except Exception:
            metrics.background_errors.inc(1.0, 'on_system_config_reset')
            raise

    async def _after_system_config_add(self, setting_name, value):
        try:
            if setting_name == 'auth':
                self._tenant.populate_sys_auth()
        except Exception:
            metrics.background_errors.inc(1.0, 'after_system_config_add')
            raise

    async def _after_system_config_rem(self, setting_name, value):
        try:
            if setting_name == 'auth':
                self._tenant.populate_sys_auth()
        except Exception:
            metrics.background_errors.inc(1.0, 'after_system_config_rem')
            raise

    async def run_startup_script_and_exit(self):
        """Run the script specified in *startup_script* and exit immediately"""
        if self._startup_script is None:
            raise AssertionError('startup script is not defined')
        await self._create_compiler_pool().start()
        try:
            await binary.run_script(
                server=self,
                tenant=self._tenant,
                database=self._startup_script.database,
                user=self._startup_script.user,
                script=self._startup_script.text,
            )
        finally:
            await self._destroy_compiler_pool()

    async def _before_start_servers(self) -> None:
        await self._tenant.start_accepting_new_tasks()
        if self._startup_script and self._new_instance:
            await binary.run_script(
                server=self,
                tenant=self._tenant,
                database=self._startup_script.database,
                user=self._startup_script.user,
                script=self._startup_script.text,
            )

    async def _after_start_servers(self) -> None:
        self._tenant.start_running()
>>>>>>> 28a0e493

    def _get_status(self) -> dict[str, Any]:
        status = super()._get_status()
        status["tenant_id"] = self._tenant.tenant_id
        return status

<<<<<<< HEAD
    def _get_status(self):
        return {
            "port": self._listen_port,
            "socket_dir": str(self._runstate_dir),
            "main_pid": os.getpid(),
            "tls_cert_file": self._tls_cert_file,
            "tls_cert_newly_generated": self._tls_cert_newly_generated,
            "jws_keys_newly_generated": self._jws_keys_newly_generated,
        }

    def request_auto_shutdown(self):
        if self._auto_shutdown_after == 0:
            logger.info("shutting down server: all clients disconnected")
        else:
            logger.info(
                f"shutting down server: no clients connected in last"
                f" {self._auto_shutdown_after} seconds"
            )
        self.request_shutdown()

    def request_shutdown(self):
        self._stop_evt.set()

    async def stop(self):
        if self._idle_gc_handler is not None:
            self._idle_gc_handler.cancel()
            self._idle_gc_handler = None

        if self._http_request_logger is not None:
            self._http_request_logger.cancel()

        for handle in self._file_watch_handles:
            handle.cancel()
        self._file_watch_handles.clear()

        await self._stop_servers(self._servers.values())
        self._servers = {}

        for conn in self._binary_conns:
            conn.stop()
        self._binary_conns.clear()

        for conn in self._pgext_conns.values():
            conn.stop()
        self._pgext_conns.clear()

    async def serve_forever(self):
        await self._stop_evt.wait()

    def get_sys_query(self, key):
        return self._sys_queries[key]

    def get_debug_info(self):
        """Used to render the /server-info endpoint in dev/test modes.

        Some tests depend on the exact layout of the returned structure.
        """

        def serialize_config(cfg):
            return {name: value.value for name, value in cfg.items()}

        return dict(
            params=dict(
                dev_mode=self._devmode,
                test_mode=self._testmode,
                default_auth_method=str(self._default_auth_method),
                listen_hosts=self._listen_hosts,
                listen_port=self._listen_port,
            ),
            instance_config=serialize_config(self._get_sys_config()),
        )

    def get_report_config_typedesc(
        self
    ) -> dict[defines.ProtocolVersion, bytes]:
        return self._report_config_typedesc

    def get_default_auth_method(
        self, transport: srvargs.ServerConnTransport
    ) -> srvargs.ServerAuthMethod:
        return self._default_auth_method.get(transport)

    def get_std_schema(self) -> s_schema.Schema:
        return self._std_schema

    def get_refl_schema(self) -> s_schema.Schema:
        return self._refl_schema

    def get_schema_class_layout(self) -> s_refl.SchemaClassLayout:
        return self._schema_class_layout

    def retrieve_tenant(self, sslobj) -> edbtenant.Tenant | None:
        return self.get_default_tenant()

    def get_default_tenant(self) -> edbtenant.Tenant:
        raise NotImplementedError


class Server(BaseServer):
    _tenant: edbtenant.Tenant
    _startup_script: srvargs.StartupScript | None
    _new_instance: bool

    def __init__(
        self,
        *,
        tenant: edbtenant.Tenant,
        startup_script: srvargs.StartupScript | None = None,
        new_instance: bool,
        **kwargs,
    ):
        super().__init__(**kwargs)
        self._tenant = tenant
        self._startup_script = startup_script
        self._new_instance = new_instance

        tenant.set_server(self)

    def _get_sys_config(self) -> Mapping[str, config.SettingValue]:
        return self._tenant.get_sys_config()

    async def init(self) -> None:
        await self._tenant.init_sys_pgcon()
        async with self._tenant.use_sys_pgcon() as syscon:
            await self._load_instance_data(syscon)
        await self._maybe_patch()
        await self._tenant.init()
        await super().init()

    def get_default_tenant(self) -> edbtenant.Tenant:
        return self._tenant

    async def _get_patch_log(self, conn, idx):
        # We need to maintain a log in the system database of
        # patches that have been applied. This is so that if a
        # patch creates a new object, and then we succesfully
        # apply the patch to a user db but crash *before* applying
        # it to the system db, when we start up again and try
        # applying it to the system db, it is important that we
        # apply the same compiled version of the patch. If we
        # instead recompiled it, and it created new objects, those
        # objects might have a different id in the std schema and
        # in the actual user db.
        result = await conn.sql_fetch_val(f'''\
            SELECT bin FROM edgedbinstdata.instdata
            WHERE key = 'patch_log_{idx}';
        '''.encode('utf-8'))
        if result:
            return pickle.loads(result)
        else:
            return None

    async def _prepare_patches(self, conn):
        """Prepare all the patches"""
        num_patches = await self.get_patch_count(conn)

        if num_patches < len(pg_patches.PATCHES):
            logger.info("preparing patches for database upgrade")

        patches = {}
        patch_list = list(enumerate(pg_patches.PATCHES))
        for num, (kind, patch) in patch_list[num_patches:]:
            from . import bootstrap

            idx = num_patches + num
            if not (entry := await self._get_patch_log(conn, idx)):
                entry = bootstrap.prepare_patch(
                    num, kind, patch, self._std_schema, self._refl_schema,
                    self._schema_class_layout,
                    self._tenant.get_backend_runtime_params())

                await bootstrap._store_static_bin_cache_conn(
                    conn, f'patch_log_{idx}', pickle.dumps(entry))

            patches[num] = entry
            _, _, updates, _ = entry
            if 'stdschema' in updates:
                self._std_schema = updates['stdschema']
                # +config patches might modify config_spec, which requires
                # a reload of it from the schema.
                if '+config' in kind:
                    config_spec = config.load_spec_from_schema(self._std_schema)
                    config.set_settings(config_spec)

            if 'reflschema' in updates:
                self._refl_schema = updates['reflschema']
            if 'local_intro_query' in updates:
                self._local_intro_query = updates['local_intro_query']
            if 'global_intro_query' in updates:
                self._global_intro_query = updates['global_intro_query']
            if 'classlayout' in updates:
                self._schema_class_layout = updates['classlayout']
            if 'sysqueries' in updates:
                queries = json.loads(updates['sysqueries'])
                self._sys_queries = immutables.Map(
                    {k: q.encode() for k, q in queries.items()})
            if 'report_configs_typedesc' in updates:
                self._report_config_typedesc = (
                    updates['report_configs_typedesc'])

        return patches

    async def _maybe_apply_patches(self, dbname, conn, patches, sys=False):
        """Apply any un-applied patches to the database."""
        num_patches = await self.get_patch_count(conn)
        for num, (sql, syssql, _, repair) in patches.items():
            if num_patches <= num:
                if sys:
                    sql += syssql
                logger.info("applying patch %d to database '%s'", num, dbname)
                sql = tuple(x.encode('utf-8') for x in sql)

                # Only do repairs when they are the *last* pending
                # repair in the patch queue. We make sure that every
                # patch that changes the user schema is followed by a
                # repair, so this allows us to only ever have to do
                # repairs on up-to-date std schemas.
                last_repair = repair and not any(
                    patches[i][3] for i in range(num + 1, len(patches))
                )
                if last_repair:
                    from . import bootstrap

                    global_schema = (
                        await self._tenant.introspect_global_schema(conn)
                    )
                    user_schema = await self._tenant.introspect_user_schema(
                        conn, global_schema)
                    config = await self._tenant.introspect_db_config(conn)
                    try:
                        logger.info("repairing database '%s'", dbname)
                        sql += bootstrap.prepare_repair_patch(
                            self._std_schema,
                            self._refl_schema,
                            user_schema,
                            global_schema,
                            self._schema_class_layout,
                            self._tenant.get_backend_runtime_params(),
                            config,
                        )
                    except errors.EdgeDBError as e:
                        if isinstance(e, errors.InternalServerError):
                            raise
                        raise errors.SchemaError(
                            f'Could not repair schema inconsistencies in '
                            f'database "{dbname}". Probably the schema is '
                            f'no longer valid due to a bug fix.\n'
                            f'Downgrade to the last working version, fix '
                            f'the schema issue, and try again.'
                        ) from e

                if sql:
                    await conn.sql_fetch(sql)

    async def _maybe_patch_db(self, dbname, patches):
        logger.info("applying patches to database '%s'", dbname)
=======
    def load_jwcrypto(self, jws_key_file: pathlib.Path) -> None:
        super().load_jwcrypto(jws_key_file)
        self._tenant.load_jwcrypto()

    def request_shutdown(self):
        self._tenant.stop_accepting_connections()
        super().request_shutdown()
>>>>>>> 28a0e493

        try:
<<<<<<< HEAD
            async with self._tenant.direct_pgcon(dbname) as conn:
                await self._maybe_apply_patches(dbname, conn, patches)
        except Exception as e:
            if (
                isinstance(e, errors.EdgeDBError)
                and not isinstance(e, errors.InternalServerError)
            ):
                raise
            raise errors.InternalServerError(
                f'Could not apply patches for minor version upgrade to '
                f'database {dbname}'
            ) from e

    async def _maybe_patch(self):
        """Apply patches to all the databases"""

        async with self._tenant.use_sys_pgcon() as syscon:
            patches = await self._prepare_patches(syscon)
            if not patches:
                return

            dbnames = await self.get_dbnames(syscon)

        async with taskgroup.TaskGroup(name='apply patches') as g:
            # Patch all the databases
            for dbname in dbnames:
                if dbname != defines.EDGEDB_SYSTEM_DB:
                    g.create_task(self._maybe_patch_db(dbname, patches))

            # Patch the template db, so that any newly created databases
            # will have the patches.
            g.create_task(self._maybe_patch_db(
                defines.EDGEDB_TEMPLATE_DB, patches))

        await self._tenant.ensure_database_not_connected(
            defines.EDGEDB_TEMPLATE_DB
        )

        # Patch the system db last. The system db needs to go last so
        # that it only gets updated if all of the other databases have
        # been succesfully patched. This is important, since we don't check
        # other databases for patches unless the system db is patched.
        #
        # Driving everything from the system db like this lets us
        # always use the correct schema when compiling patches.
        async with self._tenant.use_sys_pgcon() as syscon:
            await self._maybe_apply_patches(
                defines.EDGEDB_SYSTEM_DB, syscon, patches, sys=True)

    def _reload_stmt_cache_size(self):
        size = config.lookup(
            '_pg_prepared_statement_cache_size', self._get_sys_config()
        )
        self._stmt_cache_size = size
        self._tenant.set_stmt_cache_size(size)

    async def _stop_servers_with_logging(self, servers_to_stop):
        addrs = []
        unix_addr = None
        port = None
        for srv in servers_to_stop:
            for s in srv.sockets:
                addr = s.getsockname()
                if isinstance(addr, tuple):
                    addrs.append(addr[:2])
                    if port is None:
                        port = addr[1]
                    elif port != addr[1]:
                        port = 0
                else:
                    unix_addr = addr
        if len(addrs) > 1:
            if port:
                addr_str = f"{{{', '.join(addr[0] for addr in addrs)}}}:{port}"
            else:
                addr_str = f"{{{', '.join('%s:%d' % addr for addr in addrs)}}}"
        elif addrs:
            addr_str = "%s:%d" % addrs[0]
        else:
            addr_str = None
        if addr_str:
            logger.info('Stopping to serve on %s', addr_str)
        if unix_addr:
            logger.info('Stopping to serve admin on %s', unix_addr)

        await self._stop_servers(servers_to_stop)

    async def _restart_servers_new_addr(self, nethosts, netport):
        if not netport:
            raise RuntimeError('cannot restart without network port specified')
        nethosts, has_ipv4_wc, has_ipv6_wc = await _resolve_interfaces(
            nethosts
        )
        servers_to_stop = []
        servers_to_stop_early = []
        servers = {}
        if self._listen_port == netport:
            hosts_to_start = [
                host for host in nethosts if host not in self._servers
            ]
            for host, srv in self._servers.items():
                if host == ADMIN_PLACEHOLDER or host in nethosts:
                    servers[host] = srv
                elif host in ['::', '0.0.0.0']:
                    servers_to_stop_early.append(srv)
                else:
                    if has_ipv4_wc:
                        try:
                            ipaddress.IPv4Address(host)
                        except ValueError:
                            pass
                        else:
                            servers_to_stop_early.append(srv)
                            continue
                    if has_ipv6_wc:
                        try:
                            ipaddress.IPv6Address(host)
                        except ValueError:
                            pass
                        else:
                            servers_to_stop_early.append(srv)
                            continue
                    servers_to_stop.append(srv)
            admin = False
        else:
            hosts_to_start = nethosts
            servers_to_stop = self._servers.values()
            admin = True

        if servers_to_stop_early:
            await self._stop_servers_with_logging(servers_to_stop_early)

        if hosts_to_start:
            try:
                new_servers, *_ = await self._start_servers(
                    hosts_to_start,
                    netport,
                    admin=admin,
                )
                servers.update(new_servers)
            except StartupError:
                raise errors.ConfigurationError(
                    'Server updated its config but cannot serve on requested '
                    'address/port, please see server log for more information.'
                )
        self._servers = servers
        self._listen_hosts = [
            s.getsockname()[0]
            for host, tcp_srv in servers.items()
            if host != ADMIN_PLACEHOLDER
            for s in tcp_srv.sockets
        ]
        self._listen_port = netport

        await self._stop_servers_with_logging(servers_to_stop)

    async def _on_system_config_set(self, setting_name, value):
        try:
            if setting_name == 'listen_addresses':
                await self._restart_servers_new_addr(value, self._listen_port)

            elif setting_name == 'listen_port':
                await self._restart_servers_new_addr(self._listen_hosts, value)

            elif setting_name == 'session_idle_timeout':
                self.reinit_idle_gc_collector()

            elif setting_name == '_pg_prepared_statement_cache_size':
                self._reload_stmt_cache_size()

            self._tenant.schedule_reported_config_if_needed(setting_name)
        except Exception:
            metrics.background_errors.inc(1.0, 'on_system_config_set')
            raise

    async def _on_system_config_reset(self, setting_name):
        try:
            if setting_name == 'listen_addresses':
                cfg = self._get_sys_config()
                await self._restart_servers_new_addr(
                    config.lookup('listen_addresses', cfg) or ('localhost',),
                    self._listen_port,
                )

            elif setting_name == 'listen_port':
                cfg = self._get_sys_config()
                await self._restart_servers_new_addr(
                    self._listen_hosts,
                    config.lookup('listen_port', cfg) or defines.EDGEDB_PORT,
                )

            elif setting_name == 'session_idle_timeout':
                self.reinit_idle_gc_collector()

            elif setting_name == '_pg_prepared_statement_cache_size':
                self._reload_stmt_cache_size()

            self._tenant.schedule_reported_config_if_needed(setting_name)
        except Exception:
            metrics.background_errors.inc(1.0, 'on_system_config_reset')
            raise

    async def _after_system_config_add(self, setting_name, value):
        try:
            if setting_name == 'auth':
                self._tenant.populate_sys_auth()
        except Exception:
            metrics.background_errors.inc(1.0, 'after_system_config_add')
            raise

    async def _after_system_config_rem(self, setting_name, value):
        try:
            if setting_name == 'auth':
                self._tenant.populate_sys_auth()
        except Exception:
            metrics.background_errors.inc(1.0, 'after_system_config_rem')
            raise

    async def run_startup_script_and_exit(self):
        """Run the script specified in *startup_script* and exit immediately"""
        if self._startup_script is None:
            raise AssertionError('startup script is not defined')
        await self._tenant.create_compiler_pool()
        try:
            await binary.run_script(
                server=self,
                tenant=self._tenant,
                database=self._startup_script.database,
                user=self._startup_script.user,
                script=self._startup_script.text,
            )
        finally:
            await self._tenant.destroy_compiler_pool()

    async def _before_start_servers(self):
        await self._tenant.create_compiler_pool()
        await self._tenant.start_accepting_new_tasks()
        if self._startup_script and self._new_instance:
            await binary.run_script(
                server=self,
                tenant=self._tenant,
                database=self._startup_script.database,
                user=self._startup_script.user,
                script=self._startup_script.text,
            )

    async def _after_start_servers(self):
        self._tenant.start_running()

    def _get_status(self):
        status = super()._get_status()
        status["tenant_id"] = self._tenant.tenant_id
        return status

    def load_jwcrypto(self, jws_key_file: pathlib.Path) -> None:
        super().load_jwcrypto(jws_key_file)
        self._tenant.load_jwcrypto()

    def request_shutdown(self):
        self._tenant.stop_accepting_connections()
        super().request_shutdown()

    async def stop(self):
        try:
            self._tenant.stop()

            await super().stop()

            await self._tenant.wait_stopped()
            await self._tenant.destroy_compiler_pool()
        finally:
            self._tenant.terminate_sys_pgcon()

=======
            self._tenant.stop()

            await super().stop()

            await self._tenant.wait_stopped()
            await self._destroy_compiler_pool()
        finally:
            self._tenant.terminate_sys_pgcon()

>>>>>>> 28a0e493
    def get_debug_info(self):
        parent = super().get_debug_info()
        child = self._tenant.get_debug_info()
        parent["params"].update(child["params"])
        child["params"] = parent["params"]
        parent.update(child)
        return parent
<<<<<<< HEAD
=======

    def _get_backend_runtime_params(self) -> pgparams.BackendRuntimeParams:
        return self._tenant.get_backend_runtime_params()

    def _create_compiler_pool(self) -> compiler_pool.AbstractPool:
        pool = super()._create_compiler_pool()
        self._tenant.attach_to_compiler(pool)
        return pool
>>>>>>> 28a0e493


def _cleanup_wildcard_addrs(
    hosts: Sequence[str]
) -> tuple[list[str], list[str], bool, bool]:
    """Filter out conflicting addresses in presence of INADDR_ANY wildcards.

    Attempting to bind to 0.0.0.0 (or ::) _and_ a non-wildcard address will
    usually result in EADDRINUSE.  To avoid this, filter out all specific
    addresses if a wildcard is present in the *hosts* sequence.

    Returns a tuple: first element is the new list of hosts, second
    element is a list of rejected host addrs/names.
    """

    ipv4_hosts = set()
    ipv6_hosts = set()
    named_hosts = set()

    ipv4_wc = ipaddress.ip_address('0.0.0.0')
    ipv6_wc = ipaddress.ip_address('::')

    for host in hosts:
        if host == "*":
            ipv4_hosts.add(ipv4_wc)
            ipv6_hosts.add(ipv6_wc)
            continue

        try:
            ip = ipaddress.IPv4Address(host)
        except ValueError:
            pass
        else:
            ipv4_hosts.add(ip)
            continue

        try:
            ip6 = ipaddress.IPv6Address(host)
        except ValueError:
            pass
        else:
            ipv6_hosts.add(ip6)
            continue

        named_hosts.add(host)

    if not ipv4_hosts and not ipv6_hosts:
        return (list(hosts), [], False, False)

    if ipv4_wc not in ipv4_hosts and ipv6_wc not in ipv6_hosts:
        return (list(hosts), [], False, False)

    if ipv4_wc in ipv4_hosts and ipv6_wc in ipv6_hosts:
        return (
            ['0.0.0.0', '::'],
            [
                str(a) for a in
                ((named_hosts | ipv4_hosts | ipv6_hosts) - {ipv4_wc, ipv6_wc})
            ],
            True,
            True,
        )

    if ipv4_wc in ipv4_hosts:
        return (
            [str(a) for a in ({ipv4_wc} | ipv6_hosts)],
            [str(a) for a in ((named_hosts | ipv4_hosts) - {ipv4_wc})],
            True,
            False,
        )

    if ipv6_wc in ipv6_hosts:
        return (
            [str(a) for a in ({ipv6_wc} | ipv4_hosts)],
            [str(a) for a in ((named_hosts | ipv6_hosts) - {ipv6_wc})],
            False,
            True,
        )

    raise AssertionError('unreachable')


async def _resolve_host(host: str) -> list[str] | Exception:
    loop = asyncio.get_running_loop()
    try:
        addrinfo = await loop.getaddrinfo(
            None if host == '*' else host,
            0,
            family=socket.AF_UNSPEC,
            type=socket.SOCK_STREAM,
            flags=socket.AI_PASSIVE,
        )
    except Exception as e:
        return e
    else:
        return [addr[4][0] for addr in addrinfo]


async def _resolve_interfaces(
    hosts: Sequence[str]
) -> Tuple[Sequence[str], bool, bool]:

    async with taskgroup.TaskGroup() as g:
        resolve_tasks = {
            host: g.create_task(_resolve_host(host))
            for host in hosts
        }

    addrs = []
    for host, fut in resolve_tasks.items():
        result = fut.result()
        if isinstance(result, Exception):
            logger.warning(
                f"could not translate host name {host!r} to address: {result}")
        else:
            addrs.extend(result)

    (
        clean_addrs, rejected_addrs, has_ipv4_wc, has_ipv6_wc
    ) = _cleanup_wildcard_addrs(addrs)

    if rejected_addrs:
        logger.warning(
            "wildcard addresses found in listen_addresses; " +
            "discarding the other addresses: " +
            ", ".join(repr(h) for h in rejected_addrs)
        )

    return clean_addrs, has_ipv4_wc, has_ipv6_wc<|MERGE_RESOLUTION|>--- conflicted
+++ resolved
@@ -36,6 +36,7 @@
 import immutables
 from jwcrypto import jwk
 
+from edb import buildmeta
 from edb import errors
 
 from edb.common import devmode
@@ -49,10 +50,7 @@
 from edb.server import args as srvargs
 from edb.server import cache
 from edb.server import config
-<<<<<<< HEAD
-=======
 from edb.server import compiler_pool
->>>>>>> 28a0e493
 from edb.server import defines
 from edb.server import protocol
 from edb.server import tenant as edbtenant
@@ -113,14 +111,11 @@
         self,
         *,
         runstate_dir,
-<<<<<<< HEAD
-=======
         internal_runstate_dir,
         compiler_pool_size,
         compiler_pool_mode: srvargs.CompilerPoolMode,
         compiler_pool_addr,
         compiler_pool_tenant_cache_size,
->>>>>>> 28a0e493
         nethosts,
         netport,
         listen_sockets: tuple[socket.socket, ...] = (),
@@ -143,15 +138,12 @@
         self._server_id = str(uuid.uuid4())
 
         self._runstate_dir = runstate_dir
-<<<<<<< HEAD
-=======
         self._internal_runstate_dir = internal_runstate_dir
         self._compiler_pool = None
         self._compiler_pool_size = compiler_pool_size
         self._compiler_pool_mode = compiler_pool_mode
         self._compiler_pool_addr = compiler_pool_addr
         self._compiler_pool_tenant_cache_size = compiler_pool_tenant_cache_size
->>>>>>> 28a0e493
 
         self._listen_sockets = listen_sockets
         if listen_sockets:
@@ -381,8 +373,6 @@
             metrics.background_errors.inc(1.0, 'idle_clients_collector')
             raise
 
-<<<<<<< HEAD
-=======
     def _get_backend_runtime_params(self) -> pgparams.BackendRuntimeParams:
         raise NotImplementedError
 
@@ -424,7 +414,6 @@
     def get_compiler_pool(self):
         return self._compiler_pool
 
->>>>>>> 28a0e493
     async def introspect_global_schema(
         self, conn: pgcon.PGConnection
     ) -> s_schema.Schema:
@@ -473,117 +462,6 @@
         num_patches = json.loads(num_patches) if num_patches else 0
         return num_patches
 
-<<<<<<< HEAD
-    def _load_schema(self, result, version_key):
-        res = pickle.loads(result[2:])
-        if version_key != pg_patches.get_version_key(len(pg_patches.PATCHES)):
-            res = s_schema.upgrade_schema(res)
-        return res
-
-    async def _load_instance_data(self, syscon: pgcon.PGConnection):
-        patch_count = await self.get_patch_count(syscon)
-        version_key = pg_patches.get_version_key(patch_count)
-
-        result = await syscon.sql_fetch_val(f'''\
-            SELECT json::json FROM edgedbinstdata.instdata
-            WHERE key = 'sysqueries{version_key}';
-        '''.encode('utf-8'))
-        queries = json.loads(result)
-        self._sys_queries = immutables.Map(
-            {k: q.encode() for k, q in queries.items()})
-
-        self._local_intro_query = await syscon.sql_fetch_val(f'''\
-            SELECT text FROM edgedbinstdata.instdata
-            WHERE key = 'local_intro_query{version_key}';
-        '''.encode('utf-8'))
-
-        self._global_intro_query = await syscon.sql_fetch_val(f'''\
-            SELECT text FROM edgedbinstdata.instdata
-            WHERE key = 'global_intro_query{version_key}';
-        '''.encode('utf-8'))
-
-        result = await syscon.sql_fetch_val(f'''\
-            SELECT bin FROM edgedbinstdata.instdata
-            WHERE key = 'stdschema{version_key}';
-        '''.encode('utf-8'))
-        try:
-            self._std_schema = self._load_schema(result, version_key)
-        except Exception as e:
-            raise RuntimeError(
-                'could not load std schema pickle') from e
-
-        result = await syscon.sql_fetch_val(f'''\
-            SELECT bin FROM edgedbinstdata.instdata
-            WHERE key = 'reflschema{version_key}';
-        '''.encode('utf-8'))
-        try:
-            self._refl_schema = self._load_schema(result, version_key)
-        except Exception as e:
-            raise RuntimeError(
-                'could not load refl schema pickle') from e
-
-        result = await syscon.sql_fetch_val(f'''\
-            SELECT bin FROM edgedbinstdata.instdata
-            WHERE key = 'classlayout{version_key}';
-        '''.encode('utf-8'))
-        try:
-            self._schema_class_layout = pickle.loads(result[2:])
-        except Exception as e:
-            raise RuntimeError(
-                'could not load schema class layout pickle') from e
-
-        self._report_config_typedesc[(1, 0)] = await syscon.sql_fetch_val(
-            f'''
-                SELECT bin FROM edgedbinstdata.instdata
-                WHERE key = 'report_configs_typedesc_1_0{version_key}';
-            '''.encode('utf-8'),
-        )
-
-        self._report_config_typedesc[(2, 0)] = await syscon.sql_fetch_val(
-            f'''
-                SELECT bin FROM edgedbinstdata.instdata
-                WHERE key = 'report_configs_typedesc_2_0{version_key}';
-            '''.encode('utf-8'),
-        )
-
-    async def _on_system_config_add(self, setting_name, value):
-        # CONFIGURE INSTANCE INSERT ConfigObject;
-        pass
-
-    async def _on_system_config_rem(self, setting_name, value):
-        # CONFIGURE INSTANCE RESET ConfigObject;
-        pass
-
-    async def _on_system_config_set(self, setting_name, value):
-        # CONFIGURE INSTANCE SET setting_name := value;
-        pass
-
-    async def _on_system_config_reset(self, setting_name):
-        # CONFIGURE INSTANCE RESET setting_name;
-        pass
-
-    def before_alter_system_config(self):
-        if self._disable_dynamic_system_config:
-            raise errors.ConfigurationError(
-                "cannot change this configuration value in this instance"
-            )
-
-    async def _after_system_config_add(self, setting_name, value):
-        # CONFIGURE INSTANCE INSERT ConfigObject;
-        pass
-
-    async def _after_system_config_rem(self, setting_name, value):
-        # CONFIGURE INSTANCE RESET ConfigObject;
-        pass
-
-    async def _after_system_config_set(self, setting_name, value):
-        # CONFIGURE INSTANCE SET setting_name := value;
-        pass
-
-    async def _after_system_config_reset(self, setting_name):
-        # CONFIGURE INSTANCE RESET setting_name;
-        pass
-=======
     async def _on_system_config_add(self, setting_name, value):
         # CONFIGURE INSTANCE INSERT ConfigObject;
         pass
@@ -1213,7 +1091,6 @@
 
                 if sql:
                     await conn.sql_fetch(sql)
->>>>>>> 28a0e493
 
     async def _maybe_patch_db(self, dbname, patches):
         logger.info("applying patches to database '%s'", dbname)
@@ -1222,85 +1099,10 @@
             async with self._tenant.direct_pgcon(dbname) as conn:
                 await self._maybe_apply_patches(dbname, conn, patches)
         except Exception as e:
-<<<<<<< HEAD
-            logger.warning(
-                f"could not create listen socket for '{host}:{port}': {e}"
-            )
-            return None
-
-    async def _start_admin_server(
-        self,
-        port: int,
-    ) -> asyncio.base_events.Server:
-        admin_unix_sock_path = os.path.join(
-            self._runstate_dir, f'.s.EDGEDB.admin.{port}')
-        assert len(admin_unix_sock_path) <= (
-            defines.MAX_RUNSTATE_DIR_PATH
-            + defines.MAX_UNIX_SOCKET_PATH_LENGTH
-            + 1
-        ), "admin Unix socket length exceeds maximum allowed"
-        admin_unix_srv = await self.__loop.create_unix_server(
-            lambda: binary.new_edge_connection(
-                self, self.get_default_tenant(), external_auth=True
-            ),
-            admin_unix_sock_path
-        )
-        os.chmod(admin_unix_sock_path, stat.S_IRUSR | stat.S_IWUSR)
-        logger.info('Serving admin on %s', admin_unix_sock_path)
-        return admin_unix_srv
-
-    async def _start_servers(
-        self,
-        hosts: tuple[str, ...],
-        port: int,
-        *,
-        admin: bool = True,
-        sockets: tuple[socket.socket, ...] = (),
-    ):
-        servers = {}
-        if port == 0:
-            # Automatic port selection requires us to start servers
-            # sequentially until we get a working bound socket to ensure
-            # consistent port value across all requested listen addresses.
-            try:
-                for host in hosts:
-                    server = await self._start_server(host, port)
-                    if server is not None:
-                        if port == 0:
-                            port = server.sockets[0].getsockname()[1]
-                        servers[host] = server
-            except Exception:
-                await self._stop_servers(servers.values())
-                raise
-        else:
-            start_tasks = {}
-            try:
-                async with taskgroup.TaskGroup() as g:
-                    if sockets:
-                        for host, sock in zip(hosts, sockets):
-                            start_tasks[host] = g.create_task(
-                                self._start_server(host, port, sock=sock)
-                            )
-                    else:
-                        for host in hosts:
-                            start_tasks[host] = g.create_task(
-                                self._start_server(host, port)
-                            )
-            except Exception:
-                await self._stop_servers([
-                    fut.result() for fut in start_tasks.values()
-                    if (
-                        fut.done()
-                        and fut.exception() is None
-                        and fut.result() is not None
-                    )
-                ])
-=======
             if (
                 isinstance(e, errors.EdgeDBError)
                 and not isinstance(e, errors.InternalServerError)
             ):
->>>>>>> 28a0e493
                 raise
             raise errors.InternalServerError(
                 f'Could not apply patches for minor version upgrade to '
@@ -1343,18 +1145,6 @@
             await self._maybe_apply_patches(
                 defines.EDGEDB_SYSTEM_DB, syscon, patches, sys=True)
 
-<<<<<<< HEAD
-    def monitor_fs(
-        self, path: str | pathlib.Path,
-        cb: Callable[[str, int], None],
-    ) -> None:
-        self._file_watch_handles.append(
-            self.__loop._monitor_fs(str(path), cb)  # type: ignore
-        )
-
-    def _sni_callback(self, sslobj, server_name, sslctx):
-        pass
-=======
     def _load_schema(self, result, version_key):
         res = pickle.loads(result[2:])
         if version_key != pg_patches.get_version_key(len(pg_patches.PATCHES)):
@@ -1393,7 +1183,6 @@
             except Exception as e:
                 raise RuntimeError(
                     'could not load std schema pickle') from e
->>>>>>> 28a0e493
 
             result = await syscon.sql_fetch_val(f'''\
                 SELECT bin FROM edgedbinstdata.instdata
@@ -1536,18 +1325,10 @@
 
         await self._stop_servers(servers_to_stop)
 
-<<<<<<< HEAD
-        sslctx.set_alpn_protocols(['edgedb-binary', 'http/1.1'])
-        sslctx.sni_callback = self._sni_callback
-        sslctx_pgext.sni_callback = self._sni_callback
-        self._sslctx = sslctx
-        self._sslctx_pgext = sslctx_pgext
-=======
     async def _on_system_config_set(self, setting_name, value):
         try:
             if setting_name == 'listen_addresses':
                 await self._restart_servers_new_addr(value, self._listen_port)
->>>>>>> 28a0e493
 
             elif setting_name == 'listen_port':
                 await self._restart_servers_new_addr(self._listen_hosts, value)
@@ -1558,25 +1339,6 @@
             elif setting_name == '_pg_prepared_statement_cache_size':
                 self._reload_stmt_cache_size()
 
-<<<<<<< HEAD
-        self.monitor_fs(tls_cert_file, reload_tls)
-        if tls_cert_file != tls_key_file:
-            self.monitor_fs(tls_key_file, reload_tls)
-
-    def load_jwcrypto(self, jws_key_file: pathlib.Path) -> None:
-        try:
-            self._jws_key = secretkey.load_secret_key(jws_key_file)
-        except secretkey.SecretKeyReadError as e:
-            raise StartupError(e.args[0]) from e
-
-    def init_jwcrypto(
-        self,
-        jws_key_file: pathlib.Path,
-        jws_keys_newly_generated: bool,
-    ) -> None:
-        self.load_jwcrypto(jws_key_file)
-        self._jws_keys_newly_generated = jws_keys_newly_generated
-=======
             self._tenant.schedule_reported_config_if_needed(setting_name)
         except Exception:
             metrics.background_errors.inc(1.0, 'on_system_config_set')
@@ -1597,55 +1359,10 @@
                     self._listen_hosts,
                     config.lookup('listen_port', cfg) or defines.EDGEDB_PORT,
                 )
->>>>>>> 28a0e493
 
             elif setting_name == 'session_idle_timeout':
                 self.reinit_idle_gc_collector()
 
-<<<<<<< HEAD
-    async def _stop_servers(self, servers):
-        async with taskgroup.TaskGroup() as g:
-            for srv in servers:
-                srv.close()
-                g.create_task(srv.wait_closed())
-
-    async def _before_start_servers(self):
-        pass
-
-    async def _after_start_servers(self):
-        pass
-
-    async def start(self):
-        self._stop_evt.clear()
-
-        self._http_request_logger = self.__loop.create_task(
-            self._request_stats_logger()
-        )
-
-        await self._before_start_servers()
-        self._servers, actual_port, listen_addrs = await self._start_servers(
-            (await _resolve_interfaces(self._listen_hosts))[0],
-            self._listen_port,
-            sockets=self._listen_sockets,
-        )
-        self._listen_hosts = [addr[0] for addr in listen_addrs]
-        self._listen_port = actual_port
-        await self._after_start_servers()
-
-        if self._echo_runtime_info:
-            ri = {
-                "port": self._listen_port,
-                "runstate_dir": str(self._runstate_dir),
-                "tls_cert_file": self._tls_cert_file,
-            }
-            print(f'\nEDGEDB_SERVER_DATA:{json.dumps(ri)}\n', flush=True)
-
-        status = self._get_status()
-        status["listen_addrs"] = listen_addrs
-        status_str = f'READY={json.dumps(status)}'
-        for status_sink in self._status_sinks:
-            status_sink(status_str)
-=======
             elif setting_name == '_pg_prepared_statement_cache_size':
                 self._reload_stmt_cache_size()
 
@@ -1699,271 +1416,12 @@
 
     async def _after_start_servers(self) -> None:
         self._tenant.start_running()
->>>>>>> 28a0e493
 
     def _get_status(self) -> dict[str, Any]:
         status = super()._get_status()
         status["tenant_id"] = self._tenant.tenant_id
         return status
 
-<<<<<<< HEAD
-    def _get_status(self):
-        return {
-            "port": self._listen_port,
-            "socket_dir": str(self._runstate_dir),
-            "main_pid": os.getpid(),
-            "tls_cert_file": self._tls_cert_file,
-            "tls_cert_newly_generated": self._tls_cert_newly_generated,
-            "jws_keys_newly_generated": self._jws_keys_newly_generated,
-        }
-
-    def request_auto_shutdown(self):
-        if self._auto_shutdown_after == 0:
-            logger.info("shutting down server: all clients disconnected")
-        else:
-            logger.info(
-                f"shutting down server: no clients connected in last"
-                f" {self._auto_shutdown_after} seconds"
-            )
-        self.request_shutdown()
-
-    def request_shutdown(self):
-        self._stop_evt.set()
-
-    async def stop(self):
-        if self._idle_gc_handler is not None:
-            self._idle_gc_handler.cancel()
-            self._idle_gc_handler = None
-
-        if self._http_request_logger is not None:
-            self._http_request_logger.cancel()
-
-        for handle in self._file_watch_handles:
-            handle.cancel()
-        self._file_watch_handles.clear()
-
-        await self._stop_servers(self._servers.values())
-        self._servers = {}
-
-        for conn in self._binary_conns:
-            conn.stop()
-        self._binary_conns.clear()
-
-        for conn in self._pgext_conns.values():
-            conn.stop()
-        self._pgext_conns.clear()
-
-    async def serve_forever(self):
-        await self._stop_evt.wait()
-
-    def get_sys_query(self, key):
-        return self._sys_queries[key]
-
-    def get_debug_info(self):
-        """Used to render the /server-info endpoint in dev/test modes.
-
-        Some tests depend on the exact layout of the returned structure.
-        """
-
-        def serialize_config(cfg):
-            return {name: value.value for name, value in cfg.items()}
-
-        return dict(
-            params=dict(
-                dev_mode=self._devmode,
-                test_mode=self._testmode,
-                default_auth_method=str(self._default_auth_method),
-                listen_hosts=self._listen_hosts,
-                listen_port=self._listen_port,
-            ),
-            instance_config=serialize_config(self._get_sys_config()),
-        )
-
-    def get_report_config_typedesc(
-        self
-    ) -> dict[defines.ProtocolVersion, bytes]:
-        return self._report_config_typedesc
-
-    def get_default_auth_method(
-        self, transport: srvargs.ServerConnTransport
-    ) -> srvargs.ServerAuthMethod:
-        return self._default_auth_method.get(transport)
-
-    def get_std_schema(self) -> s_schema.Schema:
-        return self._std_schema
-
-    def get_refl_schema(self) -> s_schema.Schema:
-        return self._refl_schema
-
-    def get_schema_class_layout(self) -> s_refl.SchemaClassLayout:
-        return self._schema_class_layout
-
-    def retrieve_tenant(self, sslobj) -> edbtenant.Tenant | None:
-        return self.get_default_tenant()
-
-    def get_default_tenant(self) -> edbtenant.Tenant:
-        raise NotImplementedError
-
-
-class Server(BaseServer):
-    _tenant: edbtenant.Tenant
-    _startup_script: srvargs.StartupScript | None
-    _new_instance: bool
-
-    def __init__(
-        self,
-        *,
-        tenant: edbtenant.Tenant,
-        startup_script: srvargs.StartupScript | None = None,
-        new_instance: bool,
-        **kwargs,
-    ):
-        super().__init__(**kwargs)
-        self._tenant = tenant
-        self._startup_script = startup_script
-        self._new_instance = new_instance
-
-        tenant.set_server(self)
-
-    def _get_sys_config(self) -> Mapping[str, config.SettingValue]:
-        return self._tenant.get_sys_config()
-
-    async def init(self) -> None:
-        await self._tenant.init_sys_pgcon()
-        async with self._tenant.use_sys_pgcon() as syscon:
-            await self._load_instance_data(syscon)
-        await self._maybe_patch()
-        await self._tenant.init()
-        await super().init()
-
-    def get_default_tenant(self) -> edbtenant.Tenant:
-        return self._tenant
-
-    async def _get_patch_log(self, conn, idx):
-        # We need to maintain a log in the system database of
-        # patches that have been applied. This is so that if a
-        # patch creates a new object, and then we succesfully
-        # apply the patch to a user db but crash *before* applying
-        # it to the system db, when we start up again and try
-        # applying it to the system db, it is important that we
-        # apply the same compiled version of the patch. If we
-        # instead recompiled it, and it created new objects, those
-        # objects might have a different id in the std schema and
-        # in the actual user db.
-        result = await conn.sql_fetch_val(f'''\
-            SELECT bin FROM edgedbinstdata.instdata
-            WHERE key = 'patch_log_{idx}';
-        '''.encode('utf-8'))
-        if result:
-            return pickle.loads(result)
-        else:
-            return None
-
-    async def _prepare_patches(self, conn):
-        """Prepare all the patches"""
-        num_patches = await self.get_patch_count(conn)
-
-        if num_patches < len(pg_patches.PATCHES):
-            logger.info("preparing patches for database upgrade")
-
-        patches = {}
-        patch_list = list(enumerate(pg_patches.PATCHES))
-        for num, (kind, patch) in patch_list[num_patches:]:
-            from . import bootstrap
-
-            idx = num_patches + num
-            if not (entry := await self._get_patch_log(conn, idx)):
-                entry = bootstrap.prepare_patch(
-                    num, kind, patch, self._std_schema, self._refl_schema,
-                    self._schema_class_layout,
-                    self._tenant.get_backend_runtime_params())
-
-                await bootstrap._store_static_bin_cache_conn(
-                    conn, f'patch_log_{idx}', pickle.dumps(entry))
-
-            patches[num] = entry
-            _, _, updates, _ = entry
-            if 'stdschema' in updates:
-                self._std_schema = updates['stdschema']
-                # +config patches might modify config_spec, which requires
-                # a reload of it from the schema.
-                if '+config' in kind:
-                    config_spec = config.load_spec_from_schema(self._std_schema)
-                    config.set_settings(config_spec)
-
-            if 'reflschema' in updates:
-                self._refl_schema = updates['reflschema']
-            if 'local_intro_query' in updates:
-                self._local_intro_query = updates['local_intro_query']
-            if 'global_intro_query' in updates:
-                self._global_intro_query = updates['global_intro_query']
-            if 'classlayout' in updates:
-                self._schema_class_layout = updates['classlayout']
-            if 'sysqueries' in updates:
-                queries = json.loads(updates['sysqueries'])
-                self._sys_queries = immutables.Map(
-                    {k: q.encode() for k, q in queries.items()})
-            if 'report_configs_typedesc' in updates:
-                self._report_config_typedesc = (
-                    updates['report_configs_typedesc'])
-
-        return patches
-
-    async def _maybe_apply_patches(self, dbname, conn, patches, sys=False):
-        """Apply any un-applied patches to the database."""
-        num_patches = await self.get_patch_count(conn)
-        for num, (sql, syssql, _, repair) in patches.items():
-            if num_patches <= num:
-                if sys:
-                    sql += syssql
-                logger.info("applying patch %d to database '%s'", num, dbname)
-                sql = tuple(x.encode('utf-8') for x in sql)
-
-                # Only do repairs when they are the *last* pending
-                # repair in the patch queue. We make sure that every
-                # patch that changes the user schema is followed by a
-                # repair, so this allows us to only ever have to do
-                # repairs on up-to-date std schemas.
-                last_repair = repair and not any(
-                    patches[i][3] for i in range(num + 1, len(patches))
-                )
-                if last_repair:
-                    from . import bootstrap
-
-                    global_schema = (
-                        await self._tenant.introspect_global_schema(conn)
-                    )
-                    user_schema = await self._tenant.introspect_user_schema(
-                        conn, global_schema)
-                    config = await self._tenant.introspect_db_config(conn)
-                    try:
-                        logger.info("repairing database '%s'", dbname)
-                        sql += bootstrap.prepare_repair_patch(
-                            self._std_schema,
-                            self._refl_schema,
-                            user_schema,
-                            global_schema,
-                            self._schema_class_layout,
-                            self._tenant.get_backend_runtime_params(),
-                            config,
-                        )
-                    except errors.EdgeDBError as e:
-                        if isinstance(e, errors.InternalServerError):
-                            raise
-                        raise errors.SchemaError(
-                            f'Could not repair schema inconsistencies in '
-                            f'database "{dbname}". Probably the schema is '
-                            f'no longer valid due to a bug fix.\n'
-                            f'Downgrade to the last working version, fix '
-                            f'the schema issue, and try again.'
-                        ) from e
-
-                if sql:
-                    await conn.sql_fetch(sql)
-
-    async def _maybe_patch_db(self, dbname, patches):
-        logger.info("applying patches to database '%s'", dbname)
-=======
     def load_jwcrypto(self, jws_key_file: pathlib.Path) -> None:
         super().load_jwcrypto(jws_key_file)
         self._tenant.load_jwcrypto()
@@ -1971,284 +1429,9 @@
     def request_shutdown(self):
         self._tenant.stop_accepting_connections()
         super().request_shutdown()
->>>>>>> 28a0e493
-
-        try:
-<<<<<<< HEAD
-            async with self._tenant.direct_pgcon(dbname) as conn:
-                await self._maybe_apply_patches(dbname, conn, patches)
-        except Exception as e:
-            if (
-                isinstance(e, errors.EdgeDBError)
-                and not isinstance(e, errors.InternalServerError)
-            ):
-                raise
-            raise errors.InternalServerError(
-                f'Could not apply patches for minor version upgrade to '
-                f'database {dbname}'
-            ) from e
-
-    async def _maybe_patch(self):
-        """Apply patches to all the databases"""
-
-        async with self._tenant.use_sys_pgcon() as syscon:
-            patches = await self._prepare_patches(syscon)
-            if not patches:
-                return
-
-            dbnames = await self.get_dbnames(syscon)
-
-        async with taskgroup.TaskGroup(name='apply patches') as g:
-            # Patch all the databases
-            for dbname in dbnames:
-                if dbname != defines.EDGEDB_SYSTEM_DB:
-                    g.create_task(self._maybe_patch_db(dbname, patches))
-
-            # Patch the template db, so that any newly created databases
-            # will have the patches.
-            g.create_task(self._maybe_patch_db(
-                defines.EDGEDB_TEMPLATE_DB, patches))
-
-        await self._tenant.ensure_database_not_connected(
-            defines.EDGEDB_TEMPLATE_DB
-        )
-
-        # Patch the system db last. The system db needs to go last so
-        # that it only gets updated if all of the other databases have
-        # been succesfully patched. This is important, since we don't check
-        # other databases for patches unless the system db is patched.
-        #
-        # Driving everything from the system db like this lets us
-        # always use the correct schema when compiling patches.
-        async with self._tenant.use_sys_pgcon() as syscon:
-            await self._maybe_apply_patches(
-                defines.EDGEDB_SYSTEM_DB, syscon, patches, sys=True)
-
-    def _reload_stmt_cache_size(self):
-        size = config.lookup(
-            '_pg_prepared_statement_cache_size', self._get_sys_config()
-        )
-        self._stmt_cache_size = size
-        self._tenant.set_stmt_cache_size(size)
-
-    async def _stop_servers_with_logging(self, servers_to_stop):
-        addrs = []
-        unix_addr = None
-        port = None
-        for srv in servers_to_stop:
-            for s in srv.sockets:
-                addr = s.getsockname()
-                if isinstance(addr, tuple):
-                    addrs.append(addr[:2])
-                    if port is None:
-                        port = addr[1]
-                    elif port != addr[1]:
-                        port = 0
-                else:
-                    unix_addr = addr
-        if len(addrs) > 1:
-            if port:
-                addr_str = f"{{{', '.join(addr[0] for addr in addrs)}}}:{port}"
-            else:
-                addr_str = f"{{{', '.join('%s:%d' % addr for addr in addrs)}}}"
-        elif addrs:
-            addr_str = "%s:%d" % addrs[0]
-        else:
-            addr_str = None
-        if addr_str:
-            logger.info('Stopping to serve on %s', addr_str)
-        if unix_addr:
-            logger.info('Stopping to serve admin on %s', unix_addr)
-
-        await self._stop_servers(servers_to_stop)
-
-    async def _restart_servers_new_addr(self, nethosts, netport):
-        if not netport:
-            raise RuntimeError('cannot restart without network port specified')
-        nethosts, has_ipv4_wc, has_ipv6_wc = await _resolve_interfaces(
-            nethosts
-        )
-        servers_to_stop = []
-        servers_to_stop_early = []
-        servers = {}
-        if self._listen_port == netport:
-            hosts_to_start = [
-                host for host in nethosts if host not in self._servers
-            ]
-            for host, srv in self._servers.items():
-                if host == ADMIN_PLACEHOLDER or host in nethosts:
-                    servers[host] = srv
-                elif host in ['::', '0.0.0.0']:
-                    servers_to_stop_early.append(srv)
-                else:
-                    if has_ipv4_wc:
-                        try:
-                            ipaddress.IPv4Address(host)
-                        except ValueError:
-                            pass
-                        else:
-                            servers_to_stop_early.append(srv)
-                            continue
-                    if has_ipv6_wc:
-                        try:
-                            ipaddress.IPv6Address(host)
-                        except ValueError:
-                            pass
-                        else:
-                            servers_to_stop_early.append(srv)
-                            continue
-                    servers_to_stop.append(srv)
-            admin = False
-        else:
-            hosts_to_start = nethosts
-            servers_to_stop = self._servers.values()
-            admin = True
-
-        if servers_to_stop_early:
-            await self._stop_servers_with_logging(servers_to_stop_early)
-
-        if hosts_to_start:
-            try:
-                new_servers, *_ = await self._start_servers(
-                    hosts_to_start,
-                    netport,
-                    admin=admin,
-                )
-                servers.update(new_servers)
-            except StartupError:
-                raise errors.ConfigurationError(
-                    'Server updated its config but cannot serve on requested '
-                    'address/port, please see server log for more information.'
-                )
-        self._servers = servers
-        self._listen_hosts = [
-            s.getsockname()[0]
-            for host, tcp_srv in servers.items()
-            if host != ADMIN_PLACEHOLDER
-            for s in tcp_srv.sockets
-        ]
-        self._listen_port = netport
-
-        await self._stop_servers_with_logging(servers_to_stop)
-
-    async def _on_system_config_set(self, setting_name, value):
-        try:
-            if setting_name == 'listen_addresses':
-                await self._restart_servers_new_addr(value, self._listen_port)
-
-            elif setting_name == 'listen_port':
-                await self._restart_servers_new_addr(self._listen_hosts, value)
-
-            elif setting_name == 'session_idle_timeout':
-                self.reinit_idle_gc_collector()
-
-            elif setting_name == '_pg_prepared_statement_cache_size':
-                self._reload_stmt_cache_size()
-
-            self._tenant.schedule_reported_config_if_needed(setting_name)
-        except Exception:
-            metrics.background_errors.inc(1.0, 'on_system_config_set')
-            raise
-
-    async def _on_system_config_reset(self, setting_name):
-        try:
-            if setting_name == 'listen_addresses':
-                cfg = self._get_sys_config()
-                await self._restart_servers_new_addr(
-                    config.lookup('listen_addresses', cfg) or ('localhost',),
-                    self._listen_port,
-                )
-
-            elif setting_name == 'listen_port':
-                cfg = self._get_sys_config()
-                await self._restart_servers_new_addr(
-                    self._listen_hosts,
-                    config.lookup('listen_port', cfg) or defines.EDGEDB_PORT,
-                )
-
-            elif setting_name == 'session_idle_timeout':
-                self.reinit_idle_gc_collector()
-
-            elif setting_name == '_pg_prepared_statement_cache_size':
-                self._reload_stmt_cache_size()
-
-            self._tenant.schedule_reported_config_if_needed(setting_name)
-        except Exception:
-            metrics.background_errors.inc(1.0, 'on_system_config_reset')
-            raise
-
-    async def _after_system_config_add(self, setting_name, value):
-        try:
-            if setting_name == 'auth':
-                self._tenant.populate_sys_auth()
-        except Exception:
-            metrics.background_errors.inc(1.0, 'after_system_config_add')
-            raise
-
-    async def _after_system_config_rem(self, setting_name, value):
-        try:
-            if setting_name == 'auth':
-                self._tenant.populate_sys_auth()
-        except Exception:
-            metrics.background_errors.inc(1.0, 'after_system_config_rem')
-            raise
-
-    async def run_startup_script_and_exit(self):
-        """Run the script specified in *startup_script* and exit immediately"""
-        if self._startup_script is None:
-            raise AssertionError('startup script is not defined')
-        await self._tenant.create_compiler_pool()
-        try:
-            await binary.run_script(
-                server=self,
-                tenant=self._tenant,
-                database=self._startup_script.database,
-                user=self._startup_script.user,
-                script=self._startup_script.text,
-            )
-        finally:
-            await self._tenant.destroy_compiler_pool()
-
-    async def _before_start_servers(self):
-        await self._tenant.create_compiler_pool()
-        await self._tenant.start_accepting_new_tasks()
-        if self._startup_script and self._new_instance:
-            await binary.run_script(
-                server=self,
-                tenant=self._tenant,
-                database=self._startup_script.database,
-                user=self._startup_script.user,
-                script=self._startup_script.text,
-            )
-
-    async def _after_start_servers(self):
-        self._tenant.start_running()
-
-    def _get_status(self):
-        status = super()._get_status()
-        status["tenant_id"] = self._tenant.tenant_id
-        return status
-
-    def load_jwcrypto(self, jws_key_file: pathlib.Path) -> None:
-        super().load_jwcrypto(jws_key_file)
-        self._tenant.load_jwcrypto()
-
-    def request_shutdown(self):
-        self._tenant.stop_accepting_connections()
-        super().request_shutdown()
 
     async def stop(self):
         try:
-            self._tenant.stop()
-
-            await super().stop()
-
-            await self._tenant.wait_stopped()
-            await self._tenant.destroy_compiler_pool()
-        finally:
-            self._tenant.terminate_sys_pgcon()
-
-=======
             self._tenant.stop()
 
             await super().stop()
@@ -2258,7 +1441,6 @@
         finally:
             self._tenant.terminate_sys_pgcon()
 
->>>>>>> 28a0e493
     def get_debug_info(self):
         parent = super().get_debug_info()
         child = self._tenant.get_debug_info()
@@ -2266,8 +1448,6 @@
         child["params"] = parent["params"]
         parent.update(child)
         return parent
-<<<<<<< HEAD
-=======
 
     def _get_backend_runtime_params(self) -> pgparams.BackendRuntimeParams:
         return self._tenant.get_backend_runtime_params()
@@ -2276,7 +1456,6 @@
         pool = super()._create_compiler_pool()
         self._tenant.attach_to_compiler(pool)
         return pool
->>>>>>> 28a0e493
 
 
 def _cleanup_wildcard_addrs(
