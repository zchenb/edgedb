--- conflicted
+++ resolved
@@ -1439,13 +1439,9 @@
         no_query_rewrites: bool = False,
         make_globals_empty: bool = False,
         source_context: Optional[parsing.ParserContext] = None,
-<<<<<<< HEAD
+        detached: bool = False,
         should_set_path_prefix_anchor: bool = True,
         path_prefix_absence_hint: Optional[str] = None,
-=======
-        detached: bool = False,
-        should_set_path_prefix_anchor: bool = True
->>>>>>> 958f5ea3
     ) -> s_expr.CompiledExpression:
         singletons: List[Union[s_types.Type, Pointer]] = []
 
@@ -1500,10 +1496,7 @@
                     qlast.Source().name
                     if should_set_path_prefix_anchor
                     else None),
-<<<<<<< HEAD
                 path_prefix_absence_hint=path_prefix_absence_hint,
-=======
->>>>>>> 958f5ea3
                 singletons=singletons,
                 apply_query_rewrites=(
                     not context.stdmode and not no_query_rewrites
@@ -1593,16 +1586,12 @@
                 value,
                 in_ddl_context_name=in_ddl_context_name,
                 track_schema_ref_exprs=track_schema_ref_exprs,
-<<<<<<< HEAD
+                detached=detached,
                 should_set_path_prefix_anchor=should_set_path_prefix_anchor,
                 path_prefix_absence_hint=(
                     None if should_set_path_prefix_anchor else
                     "Partial paths are not allowed in the default of a"
                     " link property."),
-=======
-                detached=detached,
-                should_set_path_prefix_anchor=should_set_path_prefix_anchor,
->>>>>>> 958f5ea3
             )
         else:
             return super().compile_expr_field(
