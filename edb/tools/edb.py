#
# This source file is part of the EdgeDB open source project.
#
# Copyright 2008-present MagicStack Inc. and the EdgeDB authors.
#
# Licensed under the Apache License, Version 2.0 (the "License");
# you may not use this file except in compliance with the License.
# You may obtain a copy of the License at
#
#     http://www.apache.org/licenses/LICENSE-2.0
#
# Unless required by applicable law or agreed to in writing, software
# distributed under the License is distributed on an "AS IS" BASIS,
# WITHOUT WARRANTIES OR CONDITIONS OF ANY KIND, either express or implied.
# See the License for the specific language governing permissions and
# limitations under the License.
#


from __future__ import annotations

import os
import sys

import click

from edb import buildmeta
from edb.common import debug
from edb.common import devmode as dm
from edb.server import args as srv_args
from edb.server import main as srv_main


@click.group(
    context_settings=dict(help_option_names=['-h', '--help']))
@click.option('--devmode/--no-devmode',
              help='enable or disable the development mode',
              default=True)
@click.pass_context
def edbcommands(ctx, devmode: bool):
    if devmode:
        dm.enable_dev_mode()


@edbcommands.command()
@srv_args.server_options
def server(version=False, **kwargs):
    if version:
        print(f"edb, version {buildmeta.get_version()}")
        sys.exit(0)

    os.environ['EDGEDB_DEBUG_SERVER'] = '1'
    debug.init_debug_flags()
    kwargs['security'] = srv_args.ServerSecurityMode.InsecureDevMode
    srv_main.server_main(**kwargs)


# Import at the end of the file so that "edb.tools.edb.edbcommands"
# is defined for all of the below modules when they try to import it.
from . import cli  # noqa
from . import rm_data_dir  # noqa
from . import dflags  # noqa
from . import gen_errors  # noqa
from . import gen_types  # noqa
from . import gen_meta_grammars  # noqa
from . import gen_cast_table  # noqa
from . import inittestdb  # noqa
from . import test  # noqa
from . import wipe  # noqa
from . import gen_test_dumps  # noqa
from . import gen_sql_introspection  # noqa
from . import gen_rust_ast  # noqa
<<<<<<< HEAD
from .profiling import cli as prof_cli  # noqa
from .experimental_interpreter import edb_entry # noqa
=======
from . import parser_demo  # noqa
from .profiling import cli as prof_cli  # noqa
>>>>>>> 1fd3edca
<|MERGE_RESOLUTION|>--- conflicted
+++ resolved
@@ -70,10 +70,6 @@
 from . import gen_test_dumps  # noqa
 from . import gen_sql_introspection  # noqa
 from . import gen_rust_ast  # noqa
-<<<<<<< HEAD
-from .profiling import cli as prof_cli  # noqa
-from .experimental_interpreter import edb_entry # noqa
-=======
 from . import parser_demo  # noqa
 from .profiling import cli as prof_cli  # noqa
->>>>>>> 1fd3edca
+from .experimental_interpreter import edb_entry # noqa