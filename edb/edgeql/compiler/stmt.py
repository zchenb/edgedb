--- conflicted
+++ resolved
@@ -187,12 +187,6 @@
 
         view_scope_info = sctx.env.path_scope_map[iterator_view]
 
-<<<<<<< HEAD
-        if binding.optional and not ctx.env.options.devmode:
-            raise errors.UnsupportedFeatureError(
-                "'FOR OPTIONAL' is an internal testing feature",
-                context=binding.context,
-=======
         if (
             qlstmt.optional
             and not qlstmt.from_desugaring
@@ -212,17 +206,12 @@
             raise errors.UnsupportedFeatureError(
                 "'FOR OPTIONAL' doesn't work with object-type iterators yet",
                 context=qlstmt.context,
->>>>>>> 26417f70
             )
 
         pathctx.register_set_in_scope(
             iterator_stmt,
             path_scope=sctx.path_scope,
-<<<<<<< HEAD
-            optional=binding.optional,
-=======
             optional=qlstmt.optional,
->>>>>>> 26417f70
             ctx=sctx,
         )
 
