#
# This source file is part of the EdgeDB open source project.
#
# Copyright 2020-present MagicStack Inc. and the EdgeDB authors.
#
# Licensed under the Apache License, Version 2.0 (the "License");
# you may not use this file except in compliance with the License.
# You may obtain a copy of the License at
#
#     http://www.apache.org/licenses/LICENSE-2.0
#
# Unless required by applicable law or agreed to in writing, software
# distributed under the License is distributed on an "AS IS" BASIS,
# WITHOUT WARRANTIES OR CONDITIONS OF ANY KIND, either nodeess or implied.
# See the License for the specific language governing permissions and
# limitations under the License.
#


"""EdgeQL expression normalization functions."""


from __future__ import annotations
from typing import *

import functools

from edb.common.ast import base

from edb.edgeql import ast as qlast
from edb.edgeql import parser as qlparser

from edb.schema import name as sn
from edb.schema import schema as s_schema
from edb.schema import utils as s_utils


@functools.singledispatch
def normalize(
    node: Any,
    *,
    schema: s_schema.Schema,
    modaliases: Mapping[Optional[str], str],
    localnames: AbstractSet[str] = frozenset(),
) -> None:
    raise AssertionError(f'normalize: cannot handle {node!r}')


def renormalize_compat(
    norm_qltree: qlast.Base,
    orig_text: str,
    *,
    schema: s_schema.Schema,
    localnames: AbstractSet[str] = frozenset(),
) -> qlast.Base:
    """Renormalize an expression normalized with imprint_expr_context().

    This helper takes the original, unmangled expression, an EdgeQL AST
    tree of the same expression mangled with `imprint_expr_context()`
    (which injects extra WITH MODULE clauses), and produces a normalized
    expression with explicitly qualified identifiers instead.  Old dumps
    are the main user of this facility.
    """
    orig_qltree = qlparser.parse_fragment(orig_text)

    norm_aliases: Dict[Optional[str], str] = {}
    assert isinstance(norm_qltree, (qlast.Query, qlast.Command))
    for alias in (norm_qltree.aliases or ()):
        if isinstance(alias, qlast.ModuleAliasDecl):
            norm_aliases[alias.alias] = alias.module

    if isinstance(orig_qltree, (qlast.Query, qlast.Command)):
        orig_aliases: Dict[Optional[str], str] = {}
        for alias in (orig_qltree.aliases or ()):
            if isinstance(alias, qlast.ModuleAliasDecl):
                orig_aliases[alias.alias] = alias.module

        modaliases = {
            k: v
            for k, v in norm_aliases.items()
            if k not in orig_aliases
        }
    else:
        modaliases = norm_aliases

    normalize(
        orig_qltree,
        schema=schema,
        modaliases=modaliases,
        localnames=localnames,
    )

    return orig_qltree


def _normalize_recursively(
    node: qlast.Base,
    field: str,
    value: Any,
    *,
    schema: s_schema.Schema,
    modaliases: Mapping[Optional[str], str],
    localnames: AbstractSet[str] = frozenset(),
) -> None:
    # We only want to handle fields that need to be traversed
    # recursively: Base AST and lists. Other fields are essentially
    # expected to be processed by the more specific handlers.
    if isinstance(value, qlast.Base):
        normalize(
            value,
            schema=schema,
            modaliases=modaliases,
            localnames=localnames,
        )
    elif isinstance(value, (tuple, list)):
        if value and isinstance(value[0], qlast.Base):
            for el in value:
                normalize(
                    el,
                    schema=schema,
                    modaliases=modaliases,
                    localnames=localnames,
                )


@normalize.register
def normalize_Base(
    node: qlast.Base,
    *,
    schema: s_schema.Schema,
    modaliases: Mapping[Optional[str], str],
    localnames: AbstractSet[str] = frozenset(),
) -> None:
    for field, value in base.iter_fields(node):
        _normalize_recursively(
            node,
            field,
            value,
            schema=schema,
            modaliases=modaliases,
            localnames=localnames,
        )


@normalize.register
def normalize_DDL(
    node: qlast.DDL,
    *,
    schema: s_schema.Schema,
    modaliases: Mapping[Optional[str], str],
    localnames: AbstractSet[str] = frozenset(),
) -> None:
    raise AssertionError(f'normalize: cannot handle {node!r}')


def _normalize_with_block(
    node: qlast.Query,
    *,
    field: str='aliases',
    schema: s_schema.Schema,
    modaliases: Mapping[Optional[str], str],
    localnames: AbstractSet[str] = frozenset(),
) -> Tuple[Mapping[Optional[str], str], AbstractSet[str]]:

    # Update the default aliases, modaliases, and localnames.
    modaliases = dict(modaliases)
    newaliases: List[Union[qlast.AliasedExpr, qlast.ModuleAliasDecl]] = []

    aliases: Optional[List[qlast.AliasedExpr]] = getattr(node, field)
    for alias in (aliases or ()):
        if isinstance(alias, qlast.ModuleAliasDecl):
            if alias.alias:
                modaliases[alias.alias] = alias.module
            else:
                modaliases[None] = alias.module
        else:
            assert isinstance(alias, qlast.AliasedExpr)
            normalize(
                alias.expr,
                schema=schema,
                modaliases=modaliases,
                localnames=localnames,
            )
            newaliases.append(alias)
            localnames = {alias.alias} | localnames

    setattr(node, field, newaliases)

    return modaliases, localnames


def _normalize_aliased_field(
<<<<<<< HEAD
    node: Union[qlast.SubjectMixin, qlast.ReturningMixin, qlast.ForBinding],
=======
    node: Union[qlast.SubjectQuery, qlast.ReturningQuery],
>>>>>>> 5e1ab8d0
    fname: str,
    *,
    schema: s_schema.Schema,
    modaliases: Mapping[Optional[str], str],
    localnames: AbstractSet[str] = frozenset(),
) -> AbstractSet[str]:

    # Potentially the result defines an alias that is visible in other
    # clauses
    val = getattr(node, fname)
    normalize(
        val,
        schema=schema,
        modaliases=modaliases,
        localnames=localnames,
    )
    alias = getattr(node, f'{fname}_alias', None)
    if alias:
        localnames = {alias} | localnames

    return localnames


@normalize.register
def normalize_SelectQuery(
    node: qlast.SelectQuery,
    *,
    schema: s_schema.Schema,
    modaliases: Mapping[Optional[str], str],
    localnames: AbstractSet[str] = frozenset(),
) -> None:

    # Process WITH block
    modaliases, localnames = _normalize_with_block(
        node,
        schema=schema,
        modaliases=modaliases,
        localnames=localnames,
    )

    # Process the result expression
    localnames = _normalize_aliased_field(
        node,
        'result',
        schema=schema,
        modaliases=modaliases,
        localnames=localnames,
    )

    for field in ('where', 'orderby', 'offset', 'limit'):
        value = getattr(node, field, None)
        _normalize_recursively(
            node,
            field,
            value,
            schema=schema,
            modaliases=modaliases,
            localnames=localnames,
        )


@normalize.register
def normalize_InsertQuery(
    node: qlast.InsertQuery,
    *,
    schema: s_schema.Schema,
    modaliases: Mapping[Optional[str], str],
    localnames: AbstractSet[str] = frozenset(),
) -> None:

    # Process WITH block
    modaliases, localnames = _normalize_with_block(
        node,
        schema=schema,
        modaliases=modaliases,
        localnames=localnames,
    )

    # Process the subject expression
    _normalize_objref(
        node.subject,
        schema=schema,
        modaliases=modaliases,
        localnames=localnames,
    )

    for field in ('shape',):
        value = getattr(node, field, None)
        _normalize_recursively(
            node,
            field,
            value,
            schema=schema,
            modaliases=modaliases,
            localnames=localnames,
        )


@normalize.register
def normalize_UpdateQuery(
    node: qlast.UpdateQuery,
    *,
    schema: s_schema.Schema,
    modaliases: Mapping[Optional[str], str],
    localnames: AbstractSet[str] = frozenset(),
) -> None:

    # Process WITH block
    modaliases, localnames = _normalize_with_block(
        node,
        schema=schema,
        modaliases=modaliases,
        localnames=localnames,
    )

    # Process the subject expression
    localnames = _normalize_aliased_field(
        node,
        'subject',
        schema=schema,
        modaliases=modaliases,
        localnames=localnames,
    )

    for field in ('where', 'shape',):
        value = getattr(node, field, None)
        _normalize_recursively(
            node,
            field,
            value,
            schema=schema,
            modaliases=modaliases,
            localnames=localnames,
        )


@normalize.register
def normalize_DeleteQuery(
    node: qlast.DeleteQuery,
    *,
    schema: s_schema.Schema,
    modaliases: Mapping[Optional[str], str],
    localnames: AbstractSet[str] = frozenset(),
) -> None:

    # Process WITH block
    modaliases, localnames = _normalize_with_block(
        node,
        schema=schema,
        modaliases=modaliases,
        localnames=localnames,
    )

    # Process the subject expression
    localnames = _normalize_aliased_field(
        node,
        'subject',
        schema=schema,
        modaliases=modaliases,
        localnames=localnames,
    )

    for field in ('where', 'orderby', 'offset', 'limit'):
        value = getattr(node, field, None)
        _normalize_recursively(
            node,
            field,
            value,
            schema=schema,
            modaliases=modaliases,
            localnames=localnames,
        )


@normalize.register
def normalize_ForQuery(
    node: qlast.ForQuery,
    *,
    schema: s_schema.Schema,
    modaliases: Mapping[Optional[str], str],
    localnames: AbstractSet[str] = frozenset(),
) -> None:

    # Process WITH block
    modaliases, localnames = _normalize_with_block(
        node,
        schema=schema,
        modaliases=modaliases,
        localnames=localnames,
    )

    # Process the iterator expression
    for binding in node.iterator_bindings:
        localnames = _normalize_aliased_field(
            binding,
            'iterator',
            schema=schema,
            modaliases=modaliases,
            localnames=localnames,
        )

    # Process the result expression
    localnames = _normalize_aliased_field(
        node,
        'result',
        schema=schema,
        modaliases=modaliases,
        localnames=localnames,
    )

    for field in ('orderby',):
        value = getattr(node, field, None)
        _normalize_recursively(
            node,
            field,
            value,
            schema=schema,
            modaliases=modaliases,
            localnames=localnames,
        )


@normalize.register
def normalize_GroupQuery(
    node: qlast.GroupQuery,
    *,
    schema: s_schema.Schema,
    modaliases: Mapping[Optional[str], str],
    localnames: AbstractSet[str] = frozenset(),
) -> None:
    # Process WITH block
    modaliases, localnames = _normalize_with_block(
        node,
        schema=schema,
        modaliases=modaliases,
        localnames=localnames,
    )

    # Process the result expression
    localnames = _normalize_aliased_field(
        node,
        'subject',
        schema=schema,
        modaliases=modaliases,
        localnames=localnames,
    )

    modaliases, localnames = _normalize_with_block(
        node,
        field='using',
        schema=schema,
        modaliases=modaliases,
        localnames=localnames,
    )

    _normalize_recursively(
        node,
        'by',
        node.by,
        schema=schema,
        modaliases=modaliases,
        localnames=localnames,
    )


def _normalize_objref(
    ref: qlast.ObjectRef,
    *,
    schema: s_schema.Schema,
    modaliases: Mapping[Optional[str], str],
    localnames: AbstractSet[str] = frozenset(),
) -> None:
    if ref.name not in localnames:
        obj = schema.get(
            s_utils.ast_ref_to_name(ref),
            default=None,
            module_aliases=modaliases,
        )
        if obj is not None:
            name = obj.get_name(schema)
            assert isinstance(name, sn.QualName)
            ref.module = name.module
        elif ref.module in modaliases:
            # Even if the name was not resolved in the
            # schema it may be the name of the object
            # being defined, as such the default module
            # should be used. Names that must be ignored
            # (like aliases and parameters) have already
            # been filtered by the localnames.
            ref.module = modaliases[ref.module]


@normalize.register
def normalize_Path(
    node: qlast.Path,
    *,
    schema: s_schema.Schema,
    modaliases: Mapping[Optional[str], str],
    localnames: AbstractSet[str] = frozenset(),
) -> None:

    for step in node.steps:
        if isinstance(step, (qlast.Expr, qlast.TypeIntersection)):
            normalize(
                step,
                schema=schema,
                modaliases=modaliases,
                localnames=localnames,
            )
        elif isinstance(step, qlast.ObjectRef):
            # This is a specific path root, resolve it.
            _normalize_objref(
                step,
                schema=schema,
                modaliases=modaliases,
                localnames=localnames,
            )


@normalize.register
def compile_FunctionCall(
    node: qlast.FunctionCall,
    *,
    schema: s_schema.Schema,
    modaliases: Mapping[Optional[str], str],
    localnames: AbstractSet[str] = frozenset(),
) -> None:

    if node.func not in localnames:
        name = (
            sn.UnqualName(node.func) if isinstance(node.func, str)
            else sn.QualName(*node.func)
        )
        funcs = schema.get_functions(
            name, default=tuple(), module_aliases=modaliases)
        if funcs:
            # As long as we found some functions, they will be from
            # the same module (the first valid resolved module for the
            # function name will mask "std").
            sname = funcs[0].get_shortname(schema)
            node.func = (sname.module, sname.name)

        # It's odd we don't find a function, but this will be picked up
        # by the compiler with a more appropriate error message.

    for arg in node.args:
        normalize(
            arg,
            schema=schema,
            modaliases=modaliases,
            localnames=localnames,
        )

    for val in node.kwargs.values():
        normalize(
            val,
            schema=schema,
            modaliases=modaliases,
            localnames=localnames,
        )


@normalize.register
def compile_TypeName(
    node: qlast.TypeName,
    *,
    schema: s_schema.Schema,
    modaliases: Mapping[Optional[str], str],
    localnames: AbstractSet[str] = frozenset(),
) -> None:

    # Resolve the main type
    if isinstance(node.maintype, qlast.ObjectRef):
        # This is a specific path root, resolve it.
        if (
                # maintype names 'array', 'tuple', and 'range' specifically
                # should also be ignored
                node.maintype.name not in {'array', 'tuple', 'range',
                                           *localnames}):
            maintype = schema.get(
                s_utils.ast_ref_to_name(node.maintype),
                default=None,
                module_aliases=modaliases,
            )

            if maintype is not None:
                name = maintype.get_name(schema)
                assert isinstance(name, sn.QualName)
                node.maintype.module = name.module
            elif node.maintype.module in modaliases:
                # Even if the name was not resolved in the schema it
                # may be the name of the object being defined, as such
                # the default module should be used. Names that must
                # be ignored (like aliases and parameters) have
                # already been filtered by the localnames.
                node.maintype.module = modaliases[node.maintype.module]

    if node.subtypes is not None:
        for st in node.subtypes:
            normalize(
                st,
                schema=schema,
                modaliases=modaliases,
                localnames=localnames,
            )


@normalize.register
def normalize_GlobalExpr(
    node: qlast.GlobalExpr,
    *,
    schema: s_schema.Schema,
    modaliases: Mapping[Optional[str], str],
    localnames: AbstractSet[str] = frozenset(),
) -> None:
    _normalize_objref(
        node.name,
        schema=schema,
        modaliases=modaliases,
        localnames=localnames,
    )<|MERGE_RESOLUTION|>--- conflicted
+++ resolved
@@ -190,11 +190,7 @@
 
 
 def _normalize_aliased_field(
-<<<<<<< HEAD
-    node: Union[qlast.SubjectMixin, qlast.ReturningMixin, qlast.ForBinding],
-=======
-    node: Union[qlast.SubjectQuery, qlast.ReturningQuery],
->>>>>>> 5e1ab8d0
+    node: Union[qlast.SubjectQuery, qlast.ReturningQuery, qlast.ForBinding],
     fname: str,
     *,
     schema: s_schema.Schema,
